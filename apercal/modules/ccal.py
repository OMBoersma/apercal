import logging
import glob
import os
import numpy as np
import pandas as pd

import matplotlib
matplotlib.use('Agg')
import matplotlib.pyplot as plt

import casacore.tables as pt

from ConfigParser import SafeConfigParser, ConfigParser

from apercal.modules.base import BaseModule
from apercal.subs import setinit as subs_setinit
from apercal.subs import managefiles as subs_managefiles
from apercal.subs import msutils as subs_msutils
from apercal.subs import calmodels as subs_calmodels
from apercal.subs.param import get_param_def
from apercal.subs import param as subs_param
from apercal.subs import ccal_utils
from apercal.exceptions import ApercalException

from apercal.libs import lib

logger = logging.getLogger(__name__)

gencal_cmd = 'gencal(vis="{vis}", caltable="{caltable}", caltype="{caltype}", infile="{infile}")'


class ccal(BaseModule):
    """
    Crosscal class to handle applying the calibrator gains and prepare the dataset for self-calibration.

    Crosscal contains several quality checks at two levels for the flux calibrator.
    First, it checks whether CASA failed to create any of the flux calibrator calibration files and 
    changes references antennas if one failed. Second, it checks the bandpass phase solutions. It will
    restart with a different reference antenna in case too many telescope failed or just flag the telescopes.
    Third, it checks the amplitude of the autocorrelation and flags a polarization if they are too high.
    """

    module_name = 'CROSSCAL'

    crosscaldir = None
    crosscal_initial_phase = None
    crosscal_global_delay = None
    crosscal_bandpass = None
    crosscal_gains = None
    crosscal_crosshand_delay = None
    crosscal_leakage = None
    crosscal_polarisation_angle = None
    crosscal_transfer_to_cal = None
    crosscal_transfer_to_target = None
    crosscal_refant = None
    crosscal_refant_exclude = ["RTC", "RTD"]
    crosscal_ant_list = None
    crosscal_check_bandpass = None
    crosscal_bandpass_phase_solution_max_std = None
    crosscal_plot_bandpass_phase_solutions = None
    crosscal_check_autocorrelation = None
    crosscal_plot_autocorrelation = None
    crosscal_flag_limit = 4
    crosscal_try_limit = None
    crosscal_fluxcal_try_limit = None
    crosscal_autocorrelation_amp_limit = None
    crosscal_autocorrelation_data_fraction_limit = None

    # not for config
    config_file_name = None
    crosscal_fluxcal_try_counter = 0
    crosscal_try_counter = 0
    crosscal_try_restart = False
    crosscal_fluxcal_try_restart = False
    crosscal_flag_list = None
    #crosscal_fluxcal_try_restart_no_refant_change = False
    
    def __init__(self, file_=None, **kwargs):
        self.default = lib.load_config(self, file_)
        subs_setinit.setinitdirs(self)
        self.config_file_name = file_

        # setting some presets if not specified
        if self.crosscal_check_autocorrelation is None:
            self.crosscal_check_autocorrelation = True
            logger.info("Setting for checking autocorrelation was not specified. Setting it to default {}".format(self.crosscal_check_autocorrelation))

        if self.crosscal_plot_autocorrelation is None and self.crosscal_check_autocorrelation:
            self.crosscal_plot_autocorrelation = True
            logger.info("Setting for plotting autocorrelation was not specified. Setting it to default {}".format(self.crosscal_check_autocorrelation))

        if self.crosscal_try_limit is None:
            self.crosscal_try_limit = 3
            logger.info("Number of overall crosscal restarts not specified. Setting to default: {}".format(self.crosscal_try_limit))
        
        if self.crosscal_fluxcal_try_limit is None:
            self.crosscal_fluxcal_try_limit = 3
            logger.info("Number of fluxcal calibration restarts not specified. Setting to default: {}".format(
                self.crosscal_fluxcal_try_limit))

        if self.crosscal_flag_limit is None:
            self.crosscal_flag_limit = 4
            logger.info("Maximum number of antennas with at least one polarisation flagged not specified. Setting to default: {}".format(
                self.crosscal_flag_counter))
           
        if self.crosscal_autocorrelation_amp_limit is None:
            self.crosscal_autocorrelation_amp_limit = 1500.
            logger.info("Maximum value of autocorrelation ampliude not specified. Setting to default: {}".format(
                self.crosscal_autocorrelation_amp_limit))
        
        if self.crosscal_autocorrelation_data_fraction_limit is None:
            self.crosscal_autocorrelation_data_fraction_limit = 0.5
            logger.info("Limit of the fraction of data with autocorrelation amplitude above maximum value not specified. Setting to default: {}".format(
                self.crosscal_autocorrelation_data_fraction_limit))
        
        if self.crosscal_check_bandpass is None:
            self.crosscal_check_bandpass = True
            logger.info("Check of bandpass solutions not provided. Setting to default: {}".format(
                self.crosscal_check_bandpass))
        
        if self.crosscal_plot_bandpass_phase_solutions is None and self.crosscal_check_bandpass:
            self.crosscal_plot_bandpass_phase_solutions = True
            logger.info("Setting for plotting of bandpass solutions not provided. Setting to default: {}".format(
                self.crosscal_check_bandpass))
        
        if self.crosscal_bandpass_phase_solution_max_std is None and self.crosscal_check_bandpass:
            self.crosscal_bandpass_phase_solution_max_std = 10
            logger.info("Maximum std of bandpass phase solutions not provided. Setting to default: {}".format(
                self.crosscal_bandpass_phase_solution_max_std))
        

    def go(self):
        """
        Executes the full cross calibration process in the following order.
        setflux
        initial_phase
        global_delay
        bandpass
        gains
        crosshand_delay
        leakage
        polarisation_angle
        transfer_to_cal
        tranfer_to_target
        """
        logger.info("Starting CROSS CALIBRATION ")
       
        self.calibrate_calibrators()
            
        self.transfer_to_target()
        logger.info("CROSS CALIBRATION done ")

    def calibrate_calibrators(self):
        """
        Function to manage the adaptive calibration of the calibrators.
        """

        cbeam = 'ccal_B' + str(self.beam).zfill(2)
        ccal_calibration_restart = get_param_def(self, cbeam + '_calibration_restart', False)
        ccal_calibration_calibrator_finished = get_param_def(self, cbeam + '_calibration_calibrator_finished', False)
        ccal_calibration_try_counter = get_param_def(self, cbeam + '_calibration_try_counter', 0)

        # to break the crosscal loop before the limit
        crosscal_finished = ccal_calibration_calibrator_finished

        # loop for restarting all of cross-calibration
        while self.crosscal_try_counter < self.crosscal_try_limit and not crosscal_finished:

            logger.info("Beam {0}: Running cross-calibration attempt {1} (out of {2})".format(
                self.beam, self.crosscal_try_counter+1, self.crosscal_try_limit))

            self.crosscal_try_restart = False

            # reset counter for flux calibration
            self.crosscal_fluxcal_try_counter = 0

            # check the reference antenna
            self.check_ref_ant()

            # set the model
            self.setflux()

            # fluxcal
            self.calibrate_fluxcal()

            # polcal
            self.calibrate_polcal()

            # apply solutions
            #self.apply_solutions()
            self.transfer_to_cal()

            # Technically, this could happen before calibrating the polarisation calibrator
            # but it is placed here in case checks of the polarised calibrator will be added
            if self.crosscal_check_autocorrelation:
                self.check_autocorrelation()
            else:
                logger.warning("Beam {0}: Running cross-calibration attempt {1} (out of {2}) finished without autocorrelation check.".format(
                    self.beam, self.crosscal_try_counter+1, self.crosscal_try_limit))
                break

            if self.crosscal_try_restart:
                if self.crosscal_try_counter != self.crosscal_try_limit - 1: 
                    logger.warning("Beam {0}: Running cross-calibration attempt {1} (out of {2}) failed autocorrelation check. Going to reset, flag and restart".format(
                        self.beam, self.crosscal_try_counter+1, self.crosscal_try_limit))
                    # checking the number of antennas flagged in total
                    ccal_flag_list = subs_param.get_param_def(self, cbeam + '_flag_list', []) 
                    if self.crosscal_flag_list is not None:
                        ccal_flag_list = ccal_flag_list + self.crosscal_flag_list
                    # check that the list of flags is below the limit
                    if len(ccal_flag_list) != 0:
                        logger.info("Beam {0}: Autocorrelation check found the following flags: {1}".format(self.beam, ccal_flag_list))
                        # get a list flagged polarisation
                        pol_flag_list = np.array([flag[1] for flag in ccal_flag_list])
                        # get the flags that have both polarisation flagged
                        n_full_poll_flags_xx = len(np.where(pol_flag_list == "XX")[0])
                        n_full_poll_flags_yy = len(
                            np.where(pol_flag_list == "YY")[0])
                        if n_full_poll_flags_xx >= self.crosscal_flag_limit or n_full_poll_flags_yy >= self.crosscal_flag_limit:
                            error = "Beam {0}: Number of antennas with XX and YY flagged ({1}) exceeds defined limit {2}".format(self.beam, n_full_poll_flags, self.crosscal_flag_limit)
                            logger.error(error)
                            raise RuntimeError(error)
                else:
                    logger.info("Beam {0}: Final cross-calibration attempt {1} (out of {2}) failed. ".format(
                    self.beam, self.crosscal_try_counter+1, self.crosscal_try_limit))
<<<<<<< HEAD
                    crosscal_finished = False
                    break
=======
                # checking the number of antennas flagged in total
                ccal_flag_list = subs_param.get_param_def(self, cbeam + '_flag_list', []) 
                if self.crosscal_flag_list is not None:
                    ccal_flag_list = ccal_flag_list + self.crosscal_flag_list
                if len(ccal_flag_list) != 0:
                    logger.info("Beam {0}: Autocorrelation check found the following flags: {1}".format(self.beam, ccal_flag_list))
                    # get a list flagged polarisation
                    pol_flag_list = np.array([flag[1] for flag in ccal_flag_list])
                    # get the flags that have both polarisation flagged
                    n_full_poll_flags_xx = len(np.where(pol_flag_list == "XX")[0])
                    n_full_poll_flags_yy = len(
                        np.where(pol_flag_list == "YY")[0])
                    if n_full_poll_flags_xx > self.crosscal_flag_limit or n_full_poll_flags_yy > self.crosscal_flag_limit:
                        error = "Beam {0}: Number of antennas with XX ({1}) and YY ({2}) flagged  exceeds defined limit {3}".format(self.beam, n_full_poll_flags_xx, n_full_poll_flags_yy, self.crosscal_flag_limit)
                        logger.error(error)
                        raise RuntimeError(error)
>>>>>>> c408fcff


                # reset first (only fluxcal and polcal need to have theire calibration reset)
                self.reset(do_clearcal=True, do_clearcal_fluxcal=True, do_clearcal_polcal=True)

                # flagging data
                # need to do it after restart
                self.flag_data()

                # set the counter up
                self.crosscal_try_counter += 1
                # set the status parameter
                ccal_calibration_restart = self.crosscal_try_restart
                continue
            else:
                logger.info("Beam {0}: Running cross-calibration attempt {1} (out of {2}) passed autocorrelation check. Continuing".format(
                    self.beam, self.crosscal_try_counter+1, self.crosscal_try_limit))
                crosscal_finished = True
                break
        
        subs_param.add_param(
            self, cbeam + '_calibration_restart', ccal_calibration_restart)
        subs_param.add_param(
            self, cbeam + '_calibration_try_counter', ccal_calibration_try_counter)
        
        if crosscal_finished:
            logger.info(
                "Beam {}: Cross-calibration was successful".format(self.beam))
            ccal_calibration_calibrator_finished = True
            subs_param.add_param(
                self, cbeam + '_calibration_calibrator_finished', ccal_calibration_calibrator_finished)
        else:
            error = "Beam {}: Cross-calibration failed. Abort".format(
                self.beam)
            logger.error(error)
            raise RuntimeError(error)


    def calibrate_fluxcal(self):
        """
        Running the calibration steps that are specific for the flux calibrator

        In case one of the calibration steps fails and there is no calibration table, 
        the function restarts and tries to calibrate the flux calibrator
        with a different reference antenna except for the case that
        the bandpass phase solution check is failed.
        The function does not perform a quality check except for the bandpass
        phase solutions.
        If an antenna fails the bandpass phase solutions, it is flagged.
        """

        # in case crosscal finishes and all is well
        crosscal_fluxcal_finished = False

        # Status parameters to save if restarted and which try it finished
        cbeam = 'ccal_B' + str(self.beam).zfill(2)
        # Status of model of the flux and polarisation calibrator
        ccal_fluxcal_calibration_restart = get_param_def(self, cbeam + '_fluxcal_calibration_restart', False)
        ccal_fluxcal_calibration_try_counter = get_param_def(self, cbeam + '_fluxcal_calibration_try_counter', 0)

        # go through the number of tries or break loop if finished
        while self.crosscal_fluxcal_try_counter < self.crosscal_fluxcal_try_limit and not crosscal_fluxcal_finished:
            logger.info("Beam {0}: Attempt {1} (out of {2}) to run calibration taks of flux calibrator".format(self.beam, self.crosscal_fluxcal_try_counter+1, self.crosscal_fluxcal_try_limit))

            self.crosscal_fluxcal_try_restart = False

            # running initial phase calibration
            self.initial_phase()
            # if it fails, restart the loop after changing the reference antenna
            if self.crosscal_fluxcal_try_restart: 
                # unless it is the last attempt
                if self.crosscal_fluxcal_try_counter < self.crosscal_fluxcal_try_limit - 1:
                    logger.warning("Beam {0}: Attempt {1} (out of {2}) failed at initial phase calibration. Trying to restart with different reference antenna".format(self.beam, self.crosscal_fluxcal_try_counter+1, self.crosscal_fluxcal_try_limit))
                    # reset first
                    self.reset(do_clearcal=False)
                    # change refant
                    self.check_ref_ant(check_flags=False, change_ref_ant=True)
                    # set the counter up
                    self.crosscal_fluxcal_try_counter += 1
                    # set the status parameter
                    ccal_fluxcal_calibration_restart = self.crosscal_fluxcal_try_restart
                    continue
                else:
                    logger.error("Beam {0}: Final attempt {1} (out of {2}) failed at initial phase calibration.".format(
                        self.beam, self.crosscal_fluxcal_try_counter+1, self.crosscal_fluxcal_try_limit))
                    break

            # running global delay calibration
            self.global_delay()
            # if it fails, restart the loop after changing the reference antenna
            if self.crosscal_fluxcal_try_restart:
                # unless it is the last attempt
                if self.crosscal_fluxcal_try_counter < self.crosscal_fluxcal_try_limit - 1:
                    logger.warning(
                        "Beam {0}: Attempt {1} (out of {2}) failed at global delay calibration. Trying to restart with different reference antenna".format(self.beam, self.crosscal_fluxcal_try_counter+1, self.crosscal_fluxcal_try_limit))
                    # reset first
                    self.reset(do_clearcal=False)
                    # change refant
                    self.check_ref_ant(check_flags=False, change_ref_ant=True)
                    # set the counter up
                    self.crosscal_fluxcal_try_counter += 1
                    # set the status parameter
                    ccal_fluxcal_calibration_restart = self.crosscal_fluxcal_try_restart
                    continue
                else:
                    logger.error(
                        "Beam {0}: Final attempt {1} (out of {2}) failed at global delay calibration.".format(self.beam, self.crosscal_fluxcal_try_counter+1, self.crosscal_fluxcal_try_limit))
                    break

            # running bandpass calibraiton
            # check the bandpass phase solutions
            self.bandpass()
            if self.crosscal_check_bandpass:
                # only check if there is a bandpass table and there is no 
                if not self.crosscal_fluxcal_try_restart:
                    logger.info("Beam {}: Checking bandpass solutions".format(self.beam))
                    self.check_bandpass()
                else:
                    logger.info("Beam {}: Did not check bandpass solutions because bandpass calibration will restart".format(self.beam))
            else:
                logger.info("Beam {}: No check of bandpass phase solutions requested".format(self.beam))
            # if bandpass cal fails or there are too many stations with bad solutions
            # restart the loop after changing the reference antenna
            if self.crosscal_fluxcal_try_restart: 
                # unless it was the last attempt
                if self.crosscal_fluxcal_try_counter < self.crosscal_fluxcal_try_limit - 1:
                    if self.crosscal_flag_list is not None:
                        logger.warning(
                            "Beam {0}: Attempt {1} (out of {2}) failed. Flagging bad antennas and restart ".format(self.beam, self.crosscal_fluxcal_try_counter+1, self.crosscal_fluxcal_try_limit))
                    else:
                        logger.warning(
                            "Beam {0}: Attempt {1} (out of {2}) failed at bandpass calibration. Trying to restart with different reference antenna".format(self.beam, self.crosscal_fluxcal_try_counter+1, self.crosscal_fluxcal_try_limit))
                    # reset first
                    self.reset(do_clearcal=False)
                    # do not change refant if there is a flag list
                    if self.crosscal_flag_list is not None:
                        logger.debug("Beam {0}: Found the following new flags: {1}".format(
                                self.beam, self.crosscal_flag_list))
                        # checking the number of antennas flagged in total
                        ccal_flag_list = subs_param.get_param_def(
                            self, cbeam + '_flag_list', [])
                        ccal_flag_list = ccal_flag_list + self.crosscal_flag_list
                        # check that the list of flags is below the limit
                        if len(ccal_flag_list) != 0:
                            logger.debug("Beam {0}: This is the full list of flags for this beam: {1}".format(
                                self.beam, ccal_flag_list))
                            # get a list flagged polarisation
                            pol_flag_list = np.array(
                                [flag[1] for flag in ccal_flag_list])
                            # get the flags that have both polarisation flagged
                            n_full_poll_flags_xx = len(
                                np.where(pol_flag_list == "XX")[0])
                            n_full_poll_flags_yy = len(
                                np.where(pol_flag_list == "YY")[0])
                            if n_full_poll_flags_xx >= self.crosscal_flag_limit or n_full_poll_flags_yy >= self.crosscal_flag_limit:
                                error = "Beam {0}: Number of antennas with XX and YY flagged ({1}) exceeds defined limit {2}".format(
                                    self.beam, n_full_poll_flags, self.crosscal_flag_limit)
                                logger.error(error)
                                raise RuntimeError(error)
                            # flag the data
                            self.flag_data()
                            # reset temporary list
                            self.crosscal_flag_list = None
                    # change refant
                    else:
                        logger.debug("Beam {0}: Changing reference antenna".format(self.beam))
                        self.check_ref_ant(check_flags=False, change_ref_ant=True)
                    # set the counter up
                    self.crosscal_fluxcal_try_counter += 1
                    # set the status parameter
                    ccal_fluxcal_calibration_restart = self.crosscal_fluxcal_try_restart
                    continue
                else:
                    logger.error(
                        "Beam {0}: Final attempt {1} (out of {2}) failed at bandpass calibration.".format(self.beam, self.crosscal_fluxcal_try_counter+1, self.crosscal_fluxcal_try_limit))
                    break

            self.gains()
            # if it fails, restart the loop after changing the reference antenna
            if self.crosscal_fluxcal_try_restart: 
                # unless it was the last attempt
                if self.crosscal_fluxcal_try_counter < self.crosscal_fluxcal_try_limit - 1:
                    logger.warning(
                        "Beam {0}: Attempt {1} (out of {2}) failed at gain calibration. Trying to restart with different reference antenna".format(self.beam, self.crosscal_fluxcal_try_counter+1, self.crosscal_fluxcal_try_limit))
                    # reset first
                    self.reset(do_clearcal=False)
                    # change refant
                    self.check_ref_ant(check_flags=False, change_ref_ant=True)
                    # set the counter up
                    self.crosscal_fluxcal_try_counter += 1
                    # set the status parameter
                    ccal_fluxcal_calibration_restart = self.crosscal_fluxcal_try_restart
                    continue
                else:
                    logger.error(
                        "Beam {0}: Final attempt {1} (out of {2}) failed at gain calibration.".format(self.beam, self.crosscal_fluxcal_try_counter+1, self.crosscal_fluxcal_try_limit))
                    break

            # if this point is reached, crosscalibration should have worked
            crosscal_fluxcal_finished = True
            # leave the loop
            break
        
        # save parameters
        subs_param.add_param(
            self, cbeam + '_fluxcal_calibration_restart', ccal_fluxcal_calibration_restart)
        subs_param.add_param(
            self, cbeam + '_fluxcal_calibration_try_counter', ccal_fluxcal_calibration_try_counter)

        if crosscal_fluxcal_finished:
            logger.info("Beam {}: Calibration of flux calibrator successful. Continue with pol calibrator".format(self.beam))
        else:
            error = "Beam {}: Cross-calibration of flux calibrator was not successful. Abort".format(self.beam)
            logger.error(error)
            raise RuntimeError(error)
    
    def calibrate_polcal(self):
        """
        Running the calibration steps that are specific for the pol calibrator
        """

        self.crosshand_delay()
        self.leakage()
        self.polarisation_angle()

    def apply_solutions(self):
        """
        Apply the solutions to the calibrators and the target
        """

        self.transfer_to_cal()
        self.transfer_to_target()

    def get_antenna_list(self):

        # get a list of antennas from the fluxcal MS file
        query = "SELECT NAME FROM {}::ANTENNA".format(self.get_fluxcal_path())
        query_result = pt.taql(query)
        self.crosscal_ant_list = np.array(query_result.getcol("NAME"))

    def check_ref_ant(self, check_flags=True, change_ref_ant = False):
        """
        Check that the default reference antenna.

        This function tests whether the default reference antenna is 
        available or not. If not, it uses the next antenna. It changes
        the config file settings for crosscal and selfcal accordingly.
        RTC and RTD have been excluded because of their performance. 
        At the moment, the function only tests whether the entire reference
        antenna is flagged.

        Theses tests are based on the flux calibrator
        """

        # get the reference antenna
        self.get_antenna_list()
        crosscal_refant = self.crosscal_refant
        logger.info(
            "Beam {0}: Checking reference antenna {1} set in config file".format(self.beam, crosscal_refant))

        if self.polcal != '':
            # get a list of antennas from the polcal MS file
            query = "SELECT NAME FROM {}::ANTENNA".format(self.get_polcal_path())
            query_result = pt.taql(query)
            polcal_ant_list = np.array(query_result.getcol("NAME"))
        else:
            polcal_ant_list = None

        # check that the reference antenna is in the list of antennas
        refant_in_fluxcal = crosscal_refant in self.crosscal_ant_list

        if refant_in_fluxcal:
            logger.info("Beam {0}: Reference antenna {1} exists in flux calibrator".format(self.beam, crosscal_refant))
        else:
            # since the reference antenna does not exists, choose the first available one in the list
            # this should not be RTC and RTD but just in case test it
            for ant in self.crosscal_ant_list:
                if ant not in self.crosscal_refant_exclude:
                    logger.info("Beam {0}: Could not find reference antenna {1} in flux calibrator. Chose {2} instead".format(self.beam, crosscal_refant, ant))
                    crosscal_refant = ant
                    refant_in_fluxcal = True
                    break

        # get the index of the reference antenna
        refant_fluxcal_index = np.where(self.crosscal_ant_list == crosscal_refant)[0][0]

        if check_flags:
            # check if the entire referance antenna is flagged
            # dropping "==0" would give the number of non-flagged data points
            query = "SELECT GNFALSE(FLAG)==0 as all_flagged FROM {0} WHERE ANTENNA1=={1}".format(self.get_fluxcal_path(), refant_fluxcal_index)
            query_result = pt.taql(query)

            # if reference antenna is completely flagged, another one needs to be chosen
            if query_result[0]['all_flagged']:
                logger.info("Beam {0}: All visibilities of reference antenna {1} are flagged. Choosing another one".format(self.beam, crosscal_refant))
                # go through the list of antennas
                ant_name = ""
                for ant_index in range(refant_fluxcal_index + 1, len(self.crosscal_ant_list)):
                    # check if it completely flagged
                    query_ref_search = "SELECT GNFALSE(FLAG)==0 as all_flagged FROM {0} WHERE ANTENNA1=={1}".format(
                        self.get_fluxcal_path(), ant_index)
                    query_ref_search_result = pt.taql(query_ref_search)
                    # if this one is not flagged
                    if not query_ref_search_result[0]['all_flagged']:
                        # get the name
                        ant_name = self.crosscal_ant_list[ant_index]
                        # check that it is not in the exclude list
                        if ant_name not in self.crosscal_refant_exclude:
                            logger.info(
                                "Beam {0}: Choosing {1} as the reference antenna".format(self.beam, ant_name))
                            crosscal_refant = ant_name
                            refant_fluxcal_index = ant_index
                            break
                # not sure if this check is necessary
                if ant_name == "":
                    error = "Beam {0}: Could not find a new reference antenna. Abort crosscal".format(self.beam)
                    logger.error(error)
                    raise RuntimeError(error)
            # reference antenna is not completely flagged
            else:
                logger.info("Reference antenna {0} is not completely flagged. Keeping it.".format(crosscal_refant))
        
        # another option is to just change the reference antenna
        if change_ref_ant:
            # only if it hasn't already been changed
            if crosscal_refant == self.crosscal_refant:
                # set the index of the reference antenna one up
                refant_fluxcal_index += 1
                # get the corresponding reference antenna
                crosscal_refant = self.crosscal_ant_list[refant_fluxcal_index]
                if crosscal_refant not in self.crosscal_refant_exclude:
                     logger.info("Beam {0}: Changing reference antenna to {1}".format(self.beam, crosscal_refant))
                else:
                    # maybe a restart would be better, in case there is another antenna
                    error = "Beam {0}: New reference antenna {1} should be excluded. Abort".format(self.beam, crosscal_refant)
                    logger.error(error)
                    raise RuntimeError(error)         

        if crosscal_refant != self.crosscal_refant:
            if self.config_file_name is not None:
                logger.info("Beam {0}: Chosen reference antenna {1} is different from config file setting. Adjusting settings for crosscal and selfcal".format(self.beam, crosscal_refant))
                # set config parser
                config = ConfigParser()
                # read the config file settings
                with open(self.config_file_name, "r") as fp:
                    config.readfp(fp)

                # change the setting in crosscal
                # not strictly necessary here, but good to make the config file consistent
                config.set("CROSSCAL", "crosscal_refant", "'{}'".format(crosscal_refant))
                self.crosscal_refant = crosscal_refant

                # change the setting in selfcal
                config.set("SELFCAL", "selfcal_refant", "'{}'".format(refant_fluxcal_index + 1))

                # make a copy of old config file
                logger.info("Beam {0}: Creating backup of config file before adjusting settings".format(self.beam))
                subs_managefiles.director(
                    self, 'rn', self.config_file_name.replace(".cfg", "_backup_wrong_refant.cfg"), file_=self.config_file_name, ignore_nonexistent=True)

                # write changes to config file
                logger.info("Beam {0}: Writing changes to config file {1}".format(self.beam, self.config_file_name))
                with open(self.config_file_name, "w") as fp:
                    config.write(fp)
            else:
                logger.info("Beam {0}: No config file was specified. Cannot adjust setting for selfcal. Changing reference antenna only for crosscal to {1}".format(self.beam, crosscal_refant))
                self.crosscal_refant = crosscal_refant
        else:
            logger.info("Beam {0}: Reference antenna {1} set in config file is valid".format(self.beam, crosscal_refant))

        # Checking polcal but not doing anything at the moment if it fails
        if self.polcal != '' and os.path.isdir(self.get_polcal_path()):
            refant_in_polcal = crosscal_refant in polcal_ant_list
            if refant_in_polcal:
                logger.info("Beam {0}: Reference antenna {1} exists in polarisation calibrator".format(
                    self.beam, crosscal_refant))
            else:
                logger.warning("Beam {0}: Reference antenna {1} does NOT exists in polarisation calibrator. Polarisation will probably fail.".format(
                    self.beam, crosscal_refant))


    def setflux(self):
        """
        Sets the models for the flux and polarisation calibrators
        """

        subs_setinit.setinitdirs(self)

        cbeam = 'ccal_B' + str(self.beam).zfill(2)

        subs_managefiles.director(self, 'ch', self.get_rawsubdir_path())

        # Status of model of the flux and polarisation calibrator
        ccalfluxcalmodel = get_param_def(self, cbeam + '_fluxcal_model', False)
        ccalpolcalmodel = get_param_def(self, cbeam + '_polcal_model', False)

        if self.fluxcal != '' and os.path.isdir(self.get_fluxcal_path()):
            # Ingest the model of the flux calibrator into the MODEL column
            if ccalfluxcalmodel:
                logger.info('Beam ' + self.beam + ': Model was already ingested into the flux calibrator dataset!')
            else:
                # Get the name of the calibrator
                ms = self.get_fluxcal_path()
                t = pt.table("%s::FIELD" % ms, ack=False)
                srcname = t.getcol('NAME')[0].split('_')[0].upper()
                av, fluxdensity, spix, reffreq, rotmeas = subs_calmodels.get_calparameters(srcname)
                cc_fluxcal_model = 'setjy(vis = "' + self.get_fluxcal_path() + '", scalebychan = True, standard = "manual", fluxdensity = [' + fluxdensity + '], spix = [' + spix + '], reffreq = "' + reffreq + '", rotmeas = ' + rotmeas + ', usescratch = True)'
                if av:
                    pass
                else:
                    error = 'Beam ' + self.beam + ': Calibrator model not in database for source ' + srcname
                    logger.error(error)
                    subs_param.add_param(self, cbeam + '_fluxcal_model', ccalfluxcalmodel)
                    subs_param.add_param(self, cbeam + '_polcal_model', ccalpolcalmodel)
                    raise ApercalException(error)
                lib.run_casa([cc_fluxcal_model], log_output=True, timeout=3600)

                # Check if model was ingested successfully
                if subs_msutils.has_good_modeldata(self.get_fluxcal_path()):
                    ccalfluxcalmodel = True
                else:
                    ccalfluxcalmodel = False
                    logger.warning('Beam ' + self.beam + ': Model not ingested properly. Flux scale and bandpass corrections will not be right!')
        else:
            logger.warning('Beam ' + self.beam + ': Fluxcal not set! No model ingested for flux calibrator!')


        if self.polcal != '' and os.path.isdir(self.get_polcal_path()):
            # Ingest the model of the polarised calibrator into the MODEL column
            if ccalpolcalmodel:
                logger.info('Beam ' + self.beam + ': Model was already ingested into the polarised calibrator dataset!')
            else:
                # Get the name of the calibrator
                ms = self.get_polcal_path()
                t = pt.table("%s::FIELD" % ms, ack=False)
                srcname = t.getcol('NAME')[0].split('_')[0].upper()
                av, fluxdensity, spix, reffreq, rotmeas = subs_calmodels.get_calparameters(srcname)
                cc_polcal_model = 'setjy(vis = "' + self.get_polcal_path() + '", scalebychan = True, standard = "manual", fluxdensity = [' + fluxdensity + '], spix = [' + spix + '], reffreq = "' + reffreq + '", rotmeas = ' + rotmeas + ', usescratch = True)'
                if av:
                    pass
                else:
                    error = 'Beam ' + self.beam + ': Calibrator model not in database for source ' + srcname
                    logger.error(error)
                    subs_param.add_param(self, cbeam + '_fluxcal_model', ccalfluxcalmodel)
                    subs_param.add_param(self, cbeam + '_polcal_model', ccalpolcalmodel)
                    raise ApercalException(error)
                lib.run_casa([cc_polcal_model], log_output=True, timeout=3600)

                # Check if model was ingested successfully
                if subs_msutils.has_good_modeldata(self.get_polcal_path()):
                    ccalpolcalmodel = True
                else:
                    ccalpolcalmodel = False
                    logger.warning('Beam ' + self.beam + ': Model not ingested properly. Polarisation calibration corrections will not be right!')
        else:
            logger.warning('Beam ' + self.beam + ': Polcal not set! No model ingested for polarised calibrator!')

        subs_param.add_param(self, cbeam + '_fluxcal_model', ccalfluxcalmodel)
        subs_param.add_param(self, cbeam + '_polcal_model', ccalpolcalmodel)


    def initial_phase(self):
        """
        Initial phase calibration for the calibrators
        """

        subs_setinit.setinitdirs(self)

        cbeam = 'ccal_B' + str(self.beam).zfill(2)

        subs_managefiles.director(self, 'ch', self.get_rawsubdir_path())

        # Status of the initial phase calibration for the flux calibrator
        ccalfluxcalmodel = get_param_def(self, cbeam + '_fluxcal_model', False)
        ccalfluxcalinitialphase = get_param_def(self, cbeam + '_fluxcal_initialphase', False)

        if self.crosscal_initial_phase:
            logger.info('Beam ' + self.beam + ': Calculating initial phase corrections for flux calibrator')

            if self.fluxcal != '' and os.path.isdir(self.get_fluxcal_path()):

                # Check if model was ingested properly
                if ccalfluxcalmodel:

                    # Create the initial phase correction tables for the flux calibrator
                    fluxcal_G0ph = self.get_fluxcal_path().rstrip('.MS') + '.G0ph'
                    if ccalfluxcalinitialphase or os.path.isdir(fluxcal_G0ph):
                        logger.info('Beam ' + self.beam + ': Initial phase gain table for flux calibrator was already generated')
                        ccalfluxcalinitialphase = True
                    else:
                        gaincal_cmd = 'gaincal(vis="{vis}", caltable="{caltable}", gaintype="G", solint="int", ' \
                                      'refant="{refant}", calmode = "{calmode}")'
    
                        cc_fluxcal_ph = gaincal_cmd.format(vis=self.get_fluxcal_path(), caltable=fluxcal_G0ph, calmode="p", refant=self.crosscal_refant)
    
                        lib.run_casa([cc_fluxcal_ph], timeout=3600)
                        if os.path.isdir(fluxcal_G0ph):  # Check if calibration table was created successfully
                            ccalfluxcalinitialphase = True
                        else:
                            ccalfluxcalinitialphase = False
                            error = 'Beam ' + self.beam + ': Initial phase calibration table for flux calibrator was not created successfully!'
                            logger.error(error)
                            
                            # leaving function in order to restart
                            self.crosscal_fluxcal_try_restart = True
                            return
                            #subs_param.add_param(self, cbeam + '_fluxcal_initialphase', ccalfluxcalinitialphase)
                            #raise RuntimeError(error)
                else:
                    ccalfluxcalinitialphase = False
                    error = 'Beam ' + self.beam + ': Model for flux calibrator not ingested properly. Initial phase calibration not possible!'
                    logger.error(error)
                    subs_param.add_param(self, cbeam + '_fluxcal_initialphase', ccalfluxcalinitialphase)
                    raise RuntimeError(error)
            else:
                error = 'Beam ' + self.beam + ': Flux calibrator dataset not specified or dataset not available. Cross calibration will probably not work!'
                logger.error(error)
                subs_param.add_param(self, cbeam + '_fluxcal_initialphase', ccalfluxcalinitialphase)
                raise RuntimeError(error)
        else:
            logger.warning('Beam ' + self.beam + ': Initial phase calibration for flux calibrator switched off!')

        subs_param.add_param(self, cbeam + '_fluxcal_initialphase', ccalfluxcalinitialphase)


    def global_delay(self):
        """
        Calculates the global delay corrections from the flux calibrator
        """

        subs_setinit.setinitdirs(self)

        cbeam = 'ccal_B' + str(self.beam).zfill(2)

        subs_managefiles.director(self, 'ch', self.get_rawsubdir_path())

        # Create the parameters for the parameter file for the global delay correction step

        ccalfluxcalmodel = get_param_def(self, cbeam + '_fluxcal_model', False)  # Status of model of the flux calibrator
        ccalfluxcalinitialphase = get_param_def(self, cbeam + '_fluxcal_initialphase', False)  # Status of the initial phase gains for the flux calibrator
        ccalfluxcalglobaldelay = get_param_def(self, cbeam + '_fluxcal_globaldelay', False)  # Status of the global delay corrections for the flux calibrator

        if self.crosscal_global_delay:
            logger.info('Beam ' + self.beam + ': Calculating global delay corrections for flux calibrator')

            if self.fluxcal != '' and os.path.isdir(self.get_fluxcal_path()):

                # Check if model was ingested properly
                if ccalfluxcalmodel:

                    # Create the global delay correction table for the flux calibrator
                    fluxcal_K = self.get_fluxcal_path().rstrip('.MS') + '.K'
                    if ccalfluxcalglobaldelay or os.path.isdir(fluxcal_K):
                        logger.info('Beam ' + self.beam + ': Global delay correction table for flux calibrator was already generated')
                        ccalfluxcalglobaldelay = True
                    else:
                        prevtables = '""'
                        interp = '""'
                        # Check for the initial phase calibration tbales
                        if ccalfluxcalinitialphase:
                            fluxcal_G0ph = self.get_fluxcal_path().rstrip('.MS') + '.G0ph'
                            prevtables, interp = subs_msutils.add_caltables(prevtables, interp, '"' + fluxcal_G0ph + '"', '"nearest"')
    
    
                        cc_fluxcal_globaldelay = 'gaincal(vis = "' + self.get_fluxcal_path() + '", caltable = "' + fluxcal_K + '", combine = "scan", gaintype = "K", solint = "inf", refant = "' + self.crosscal_refant + '", gaintable = [' + prevtables + '], interp = [' + interp + '])'
                        lib.run_casa([cc_fluxcal_globaldelay], timeout=3600)
                        if os.path.isdir(fluxcal_K):  # Check if delay table was created successfully
                            ccalfluxcalglobaldelay = True
                        else:
                            ccalfluxcalglobaldelay = False
                            logger.error('Beam ' + self.beam + ': Global delay correction table for flux calibrator was not created successfully!')
                            
                            # leaving function in order to restart
                            self.crosscal_fluxcal_try_restart = True
                            return
                else:
                    ccalfluxcalglobaldelay = False
                    error = 'Beam ' + self.beam + ': Model for flux calibrator not ingested properly. Global delay calibration not possible!'
                    logger.error(error)
                    subs_param.add_param(self, cbeam + '_fluxcal_globaldelay', ccalfluxcalglobaldelay)
                    raise RuntimeError(error)
            else:
                error = 'Beam ' + self.beam + ': Flux calibrator dataset not specified or dataset not available. Cross calibration will probably not work!'
                logger.error(error)
                subs_param.add_param(self, cbeam + '_fluxcal_globaldelay', ccalfluxcalglobaldelay)
                raise RuntimeError(error)
        else:
            logger.warning('Beam ' + self.beam + ': Global Delay calibration for flux calibrator switched off!')

        subs_param.add_param(self, cbeam + '_fluxcal_globaldelay', ccalfluxcalglobaldelay)


    def bandpass(self):
        """
        Creates the bandpass correction table using the flux calibrator.
        """

        subs_setinit.setinitdirs(self)

        cbeam = 'ccal_B' + str(self.beam).zfill(2)

        subs_managefiles.director(self, 'ch', self.get_rawsubdir_path())

        # Create the parameters for the parameter file for the bandpass correction step

        ccalfluxcalmodel = get_param_def(self, cbeam + '_fluxcal_model', False)  # Status of model of the flux calibrator
        ccalfluxcalinitialphase = get_param_def(self, cbeam + '_fluxcal_initialphase', False)  # Status of the initial phase gains for the flux calibrator
        ccalfluxcalglobaldelay = get_param_def(self, cbeam + '_fluxcal_globaldelay', False)  # Status of the global delay corrections for the flux calibrator
        ccalfluxcalbandpass = get_param_def(self, cbeam + '_fluxcal_bandpass', False) # Status of the bandpass table of the flux calibrator

        if self.crosscal_bandpass:
            logger.info('Beam ' + self.beam + ': Calculating bandpass corrections for flux calibrator')

            if self.fluxcal != '' and os.path.isdir(self.get_fluxcal_path()):

                # Check if model was ingested properly
                if ccalfluxcalmodel:

                    # Calculate the bandpass for the flux calibrator
                    fluxcal_bscan = self.get_fluxcal_path().rstrip('.MS') + '.Bscan'
                    if ccalfluxcalbandpass or os.path.isdir(fluxcal_bscan):
                        logger.info('Beam ' + self.beam + ': Bandpass for flux calibrator was already derived successfully!')
                        ccalfluxcalbandpass = True
                    else:
                        prevtables = '""'
                        interp = '""'
                        if ccalfluxcalinitialphase:
                            fluxcal_G0ph = self.get_fluxcal_path().rstrip('.MS') + '.G0ph'
                            prevtables, interp = subs_msutils.add_caltables(prevtables, interp,
                                                                            '"' + fluxcal_G0ph + '"', '"nearest"')
                        if ccalfluxcalglobaldelay:
                            fluxcal_K = self.get_fluxcal_path().rstrip('.MS') + '.K'
                            prevtables, interp = subs_msutils.add_caltables(prevtables, interp, '"' + fluxcal_K + '"', '"nearest"')
    
                        bandpass_cmd = 'bandpass(vis="{vis}", caltable="{caltable}", solint="inf", combine="scan, obs", ' \
                                       'refant="{refant}", solnorm=True, gaintable=[{gaintable}], interp=[{interp}])'
    
                        cc_fluxcal_bp = bandpass_cmd.format(vis=self.get_fluxcal_path(),
                                                            caltable=fluxcal_bscan,
                                                            refant=self.crosscal_refant,
                                                            gaintable=prevtables,
                                                            interp=interp)
    
                        lib.run_casa([cc_fluxcal_bp], timeout=3600)
                        # Check if bandpass table was created successfully
                        if os.path.isdir(fluxcal_bscan):
                            ccalfluxcalbandpass = True
                        else:
                            ccalfluxcalbandpass = False
                            error = 'Beam ' + self.beam + ': Initial bandpass calibration table for flux calibrator was not created successfully!'
                            logger.error(error)

                            # leaving function in order to restart
                            self.crosscal_fluxcal_try_restart = True
                            return
                            #subs_param.add_param(self, cbeam + '_fluxcal_bandpass', ccalfluxcalbandpass)
                            #raise RuntimeError(error)
                else:
                    ccalfluxcalbandpass = False
                    error = 'Beam ' + self.beam + ': Model for flux calibrator not ingested properly. Bandpass calibration not possible!'
                    logger.error(error)
                    subs_param.add_param(self, cbeam + '_fluxcal_bandpass', ccalfluxcalbandpass)
                    raise RuntimeError(error)
            else:
                error = 'Beam ' + self.beam + ': Flux calibrator dataset {} not specified or dataset not available. Bandpass corrections ' + \
                        'are not available!'.format(self.get_fluxcal_path())
                logger.error(error)
        else:
            logger.warning('Beam ' + self.beam + ': Bandpass calibration for flux calibrator switched off!')

        subs_param.add_param(self, cbeam + '_fluxcal_bandpass', ccalfluxcalbandpass)

    def check_bandpass(self):
        """
        Function to check the quality of the bandpass phase solutions
        """

        logger.info("Beam {}: Checking bandpass solutions".format(self.beam))

        # path to bandpass table
        fluxcal_bscan = self.get_fluxcal_path().rstrip('.MS') + '.Bscan'

        # if there is a table check it
        if os.path.isdir(fluxcal_bscan):
            if self.crosscal_plot_bandpass_phase_solutions:
                # set plot name
                if self.subdirification:
                    plot_path = os.path.join(
                        self.basedir, "qa/crosscal/{}".format(self.beam))
                    if not os.path.exists(plot_path):
                        os.makedirs(plot_path)
                else:
                    plot_path = "."
                bp_plot_name = '{0}/BP_amp_Beam_{1}_ccal_{2}_{3}.png'.format(
                    plot_path, self.beam, self.crosscal_try_counter, self.crosscal_fluxcal_try_counter)
                
                # this function returns a dictionary with true for good and false for bad solutions
                bpass_check_results = ccal_utils.check_bpass_phase(fluxcal_bscan, self.crosscal_bandpass_phase_solution_max_std, plot_name=bp_plot_name, beam=str(self.beam).zfill(2))
            else:
                # this function returns a dictionary with true for good and false for bad solutions
                bpass_check_results = ccal_utils.check_bpass_phase(fluxcal_bscan, self.crosscal_bandpass_phase_solution_max_std)

            # now go through the list
            # get the number of antennas with bad solutions
            n_ant_bad = 0
            # get a list of bad antennas
            bad_ant_list = []
            # also check if both RTC and RTD are bad
            rtc_bad = False
            rtd_bad = False
            for ant in bpass_check_results.keys():
                # they are bad if values are False
                if not bpass_check_results[ant][0] or not bpass_check_results[ant][1]:
                    logger.info("Beam {0}: Bandpass check found antenna with bad solutions: {1} (XX: {2}, YY: {3})".format(self.beam, ant, bpass_check_results[ant][0], bpass_check_results[ant][1]))
                    # increase the counter
                    n_ant_bad += 1
                    # check whether RTC and RTD are bad
                    if ant == "RTC":
                        rtc_false = True
                    elif ant == "RTD":
                        rtd_false = True
                    # add antenna to list
                    bad_ant_list.append(ant)

            logger.warning("Beam {0}: Found {1} antennas with bad solutions".format(self.beam, n_ant_bad))

            # if there are more than the survey requirements allow,
            # enable restart with a different reference antenna
            if n_ant_bad >= self.crosscal_flag_limit:
                logger.warning("Beam {0}: Number of antennas with bad phase solutions exceeds defined limit: {1}. Going to restart flux calibrator calibration with different reference antenna".format(self.beam, self.crosscal_flag_limit))
                self.crosscal_fluxcal_try_restart = True
                # return
            elif rtc_bad and rtd_bad:
                logger.warning("Beam {0}: RTC and RTD have bad phase solutions exceeding survey requirements. Going to restart flux calibrator calibration with different reference antenna".format(
                    self.beam, self.crosscal_flag_limit))
                self.crosscal_fluxcal_try_restart = True
                # return
            elif n_ant_bad != 0:
                logger.warning("Beam {0}: Number of antennas with bad phase solutions below defined limit: {1}. Going to flag the affected antennas/polarisations and restart".format(self.beam, self.crosscal_flag_limit))
                # get the list of flags
                bandpass_flag_list = []
                for bad_ant in bad_ant_list:
                    if not bpass_check_results[bad_ant][0]:
                        bandpass_flag_list.append([bad_ant, 'XX'])
                    if not bpass_check_results[bad_ant][1]:
                        bandpass_flag_list.append([bad_ant, 'YY'])
                self.crosscal_flag_list = bandpass_flag_list
                self.crosscal_fluxcal_try_restart = True
            else:
                logger.info("Beam {}: Found no antennas with bad solutions. All good.".format(self.beam))
        
        logger.info("Beam {}: Checking bandpass solutions ... Done".format(self.beam))

    def gains(self):
        """
        Calculates the amplitude and phase gains for the flux calibrator
        """

        subs_setinit.setinitdirs(self)

        cbeam = 'ccal_B' + str(self.beam).zfill(2)

        subs_managefiles.director(self, 'ch', self.get_rawsubdir_path())

        # Create the parameters for the parameter file for the gain correction step

        ccalfluxcalmodel = get_param_def(self, cbeam + '_fluxcal_model', False)  # Status of model of the flux calibrator
        ccalfluxcalglobaldelay = get_param_def(self, cbeam + '_fluxcal_globaldelay', False)  # Status of the global delay corrections for the flux calibrator
        ccalfluxcalbandpass = get_param_def(self, cbeam + '_fluxcal_bandpass', False)  # Status of the bandpass table of the flux calibrator
        ccalfluxcalapgains = get_param_def(self, cbeam + '_fluxcal_apgains', False) # Status of the amplitude and phase gains for the flux calibrator

        if self.crosscal_gains:
            logger.info('Beam ' + self.beam + ': Calculating gain corrections for flux calibrator')

            if self.fluxcal != '' and os.path.isdir(self.get_fluxcal_path()):

                # Check if model was ingested properly
                if ccalfluxcalmodel:

                    fluxcal_g1ap = self.get_fluxcal_path().rstrip('.MS') + '.G1ap'
    
                    # Create the amplitude and phase correction table for the flux calibrator
                    if ccalfluxcalapgains or os.path.isdir(fluxcal_g1ap):
                        logger.info('Beam ' + self.beam + ': Initial gain table for flux calibrator was already generated')
                        ccalfluxcalapgains = True
                    else:
                        prevtables = '""'
                        interp = '""'
    
                        # Check for the delay table to apply on the fly
                        if ccalfluxcalglobaldelay:
                            fluxcal_K = self.get_fluxcal_path().rstrip('.MS') + '.K'
                            prevtables, interp = subs_msutils.add_caltables(prevtables, interp, '"' + fluxcal_K + '"', '"nearest"')
                        # Check for the bandpass calibration table to apply on-the-fly
                        if ccalfluxcalbandpass:
                            fluxcal_bscan = self.get_fluxcal_path().rstrip('.MS') + '.Bscan'
                            prevtables, interp = subs_msutils.add_caltables(prevtables, interp,
                                                                            '"' + fluxcal_bscan + '"', '"nearest"')
                        cc_fluxcal_apgain = 'gaincal(vis = "' + self.get_fluxcal_path() + '", caltable = "' + fluxcal_g1ap + '", gaintype = "G", solint = "int", refant = "' + self.crosscal_refant + '", calmode = "ap", gaintable = [' + prevtables + '], interp = [' + interp + '])'
                        lib.run_casa([cc_fluxcal_apgain], timeout=3600)
                        # Check if gain table was created successfully
                        if os.path.isdir(fluxcal_g1ap):
                            ccalfluxcalapgains = True
                        else:
                            ccalfluxcalapgains = False
                            error = 'Beam ' + self.beam + ': Gain calibration table for flux calibrator was not created successfully!'
                            logger.error(error)

                            # leaving function in order to restart
                            self.crosscal_fluxcal_try_restart = True
                            return
                            
                            #subs_param.add_param(self, cbeam + '_fluxcal_apgains', ccalfluxcalapgains)
                            #raise RuntimeError(error)
                else:
                    ccalfluxcalapgains = False
                    error = 'Beam ' + self.beam + ': Model for flux calibrator not ingested properly. Gain calibration not possible!'
                    logger.error(error)
                    subs_param.add_param(self, cbeam + '_fluxcal_apgains', ccalfluxcalapgains)
                    raise RuntimeError(error)
            else:
                error = 'Beam ' + self.beam + ': Flux calibrator dataset not specified or dataset {} not available. Cross calibration will probably not work!'.format(self.get_fluxcal_path())
                logger.error(error)
                subs_param.add_param(self, cbeam + '_fluxcal_apgains', ccalfluxcalapgains)
                raise RuntimeError(error)
        else:
            logger.warning('Beam ' + self.beam + ': Gain calibration for flux calibrator switched off!')

        subs_param.add_param(self, cbeam + '_fluxcal_apgains', ccalfluxcalapgains)


    def crosshand_delay(self):
        """
        Calculates the cross-hand delay corrections from the polarised calibrator
        """

        subs_setinit.setinitdirs(self)

        cbeam = 'ccal_B' + str(self.beam).zfill(2)

        subs_managefiles.director(self, 'ch', self.get_rawsubdir_path())

        # Create the parameters for the parameter file for the cross hand delay correction step

        ccalpolcalmodel = get_param_def(self, cbeam + '_polcal_model', False)  # Status of model of the polarised calibrator
        ccalfluxcalglobaldelay = get_param_def(self, cbeam + '_fluxcal_globaldelay', False)  # Status of the global delay corrections for the flux calibrator
        ccalfluxcalbandpass = get_param_def(self, cbeam + '_fluxcal_bandpass', False)  # Status of the bandpass table of the flux calibrator
        ccalfluxcalapgains = get_param_def(self, cbeam + '_fluxcal_apgains', False) # Status of the amplitude and phase gains for the flux calibrator
        ccalpolcalcrosshanddelay = get_param_def(self, cbeam + '_polcal_crosshanddelay', False) # Status of the cross hand delay calibration from the polarised calibrator

        if self.crosscal_crosshand_delay:
            logger.info('Beam ' + self.beam + ': Calculating cross-hand delay corrections for polarised calibrator')

            if self.polcal != '' and os.path.isdir(self.get_polcal_path()):

                # Check if model was ingested properly
                if ccalpolcalmodel:

                # Create the cross hand delay correction table for the polarised calibrator

                    polcal_Kcross = self.get_polcal_path().rstrip('.MS') + '.Kcross'
                    if ccalpolcalcrosshanddelay or os.path.isdir(polcal_Kcross):
                        logger.info('Beam ' + self.beam + ': Cross hand delay correction table for polarised calibrator was already generated')
                        ccalpolcalcrosshanddelay = True
                    else:
                        prevtables = '""'
                        interp = '""'

                        # Check for the global delay table to apply on-the-fly
                        if ccalfluxcalglobaldelay:
                            fluxcal_K = self.get_fluxcal_path().rstrip('.MS') + '.K'
                            prevtables, interp = subs_msutils.add_caltables(prevtables, interp, '"' + fluxcal_K + '"', '"nearest"')

                        # Check for the bandpass calibration table to apply on-the-fly
                        if ccalfluxcalbandpass:
                            fluxcal_bscan = self.get_fluxcal_path().rstrip('.MS') + '.Bscan'
                            prevtables, interp = subs_msutils.add_caltables(prevtables, interp, '"' + fluxcal_bscan + '"', '"nearest"')

                        # Check for the gain calibration table to apply on-the-fly
                        if ccalfluxcalapgains:
                            fluxcal_g1ap = self.get_fluxcal_path().rstrip('.MS') + '.G1ap'
                            prevtables, interp = subs_msutils.add_caltables(prevtables, interp,'"' + fluxcal_g1ap + '"', '"nearest"')

                        cc_polcal_crosshanddelay = 'gaincal(vis = "' + self.get_polcal_path() + '", caltable = "' + polcal_Kcross + '", combine = "scan", gaintype = "KCROSS", solint = "inf", refant = "' + self.crosscal_refant + '", gaintable = [' + prevtables + '], interp = [' + interp + '])'
                        lib.run_casa([cc_polcal_crosshanddelay], timeout=3600)
                        if os.path.isdir(polcal_Kcross):  # Check if the cross hand delay table was created successfully
                            ccalpolcalcrosshanddelay = True
                        else:
                            ccalpolcalcrosshanddelay = False
                            logger.error('Beam ' + self.beam + ': Cross hand delay correction table for polarised calibrator was '
                                         'not created successfully!')
                else:
                    ccalpolcalcrosshanddelay = False
                    error = 'Beam ' + self.beam + ': Model for polarised calibrator not ingested properly. Cross hand delay calibration not possible!'
                    logger.error(error)
                    subs_param.add_param(self, cbeam + '_polcal_crosshanddelay', ccalpolcalcrosshanddelay)
                    raise RuntimeError(error)
            else:
                ccalpolcalcrosshanddelay = False
                error = 'Beam ' + self.beam + ': Polarised calibrator dataset not specified or dataset not available. Polarisation ' + \
                        'calibration will probably not work!'
                logger.error(error)

        subs_param.add_param(self, cbeam + '_polcal_crosshanddelay', ccalpolcalcrosshanddelay)


    def leakage(self):
        """
        Calculates the leakage corrections from the flux calibrator
        """

        subs_setinit.setinitdirs(self)

        cbeam = 'ccal_B' + str(self.beam).zfill(2)

        subs_managefiles.director(self, 'ch', self.get_rawsubdir_path())

        # Create the parameters for the parameter file for the leakage correction step

        ccalfluxcalmodel = get_param_def(self, cbeam + '_fluxcal_model', False)  # Status of model of the flux calibrator
        ccalfluxcalglobaldelay = get_param_def(self, cbeam + '_fluxcal_globaldelay', False)  # Status of the global delay corrections for the flux calibrator
        ccalfluxcalbandpass = get_param_def(self, cbeam + '_fluxcal_bandpass', False)  # Status of the bandpass table of the flux calibrator
        ccalfluxcalapgains = get_param_def(self, cbeam + '_fluxcal_apgains', False) # Status of the amplitude and phase gains for the flux calibrator
        ccalpolcalcrosshanddelay = get_param_def(self, cbeam + '_polcal_crosshanddelay', False) # Status of the cross hand delay calibration from the polarised calibrator
        ccalfluxcalleakage = get_param_def(self, cbeam + '_fluxcal_leakage', False)  # Status of the leakage corrections for the flux calibrator

        if self.crosscal_leakage:
            logger.info('Beam ' + self.beam + ': Calculating leakage corrections for flux calibrator')

            if self.fluxcal != '' and os.path.isdir(self.get_fluxcal_path()):

                # Check if model was ingested properly
                if ccalfluxcalmodel:

                    # Create the leakage correction table for the flux calibrator

                    fluxcal_Df = self.get_fluxcal_path().rstrip('.MS') + '.Df'
                    if ccalfluxcalleakage or os.path.isdir(fluxcal_Df):
                        logger.info('Beam ' + self.beam + ': Leakage correction table for flux calibrator was already generated')
                        ccalfluxcalleakage = True
                    else:
                        prevtables = '""'
                        interp = '""'

                        # Check for the global delay table to apply on-the-fly
                        if ccalfluxcalglobaldelay:
                            fluxcal_K = self.get_fluxcal_path().rstrip('.MS') + '.K'
                            prevtables, interp = subs_msutils.add_caltables(prevtables, interp, '"' + fluxcal_K + '"', '"nearest"')

                        # Check for the bandpass calibration table to apply on-the-fly
                        if ccalfluxcalbandpass:
                            fluxcal_bscan = self.get_fluxcal_path().rstrip('.MS') + '.Bscan'
                            prevtables, interp = subs_msutils.add_caltables(prevtables, interp, '"' + fluxcal_bscan + '"', '"nearest"')

                        # Check for the gain calibration table to apply on-the-fly
                        if ccalfluxcalapgains:
                            fluxcal_g1ap = self.get_fluxcal_path().rstrip('.MS') + '.G1ap'
                            prevtables, interp = subs_msutils.add_caltables(prevtables, interp,'"' + fluxcal_g1ap + '"', '"nearest"')

                        # Check for the cross hand calibration table to apply on-the-fly
                        if ccalpolcalcrosshanddelay:
                            polcal_Kcross = self.get_polcal_path().rstrip('.MS') + '.Kcross'
                            prevtables, interp = subs_msutils.add_caltables(prevtables, interp, '"' + polcal_Kcross + '"', '"nearest"')

                        cc_fluxcal_leakage = 'polcal(vis = "' + self.get_fluxcal_path() + '", caltable = "' + fluxcal_Df  + '", combine = "scan", poltype = "Df", solint = "inf", refant = "' + self.crosscal_refant + '", gaintable = [' + prevtables + '], interp = [' + interp + '])'
                        lib.run_casa([cc_fluxcal_leakage], timeout=3600)
                        if os.path.isdir(fluxcal_Df):  # Check if gain table was created successfully
                            ccalfluxcalleakage = True
                        else:
                            ccalfluxcalleakage = False
                            logger.error('Beam ' + self.beam + ': Leakage correction table for flux calibrator was not created successfully!')
                else:
                    ccalfluxcalleakage = False
                    error = 'Beam ' + self.beam + ': Model for flux calibrator not ingested properly. Leakage calibration not possible!'
                    logger.error(error)
                    subs_param.add_param(self, cbeam + '_fluxcal_leakage', ccalfluxcalleakage)
                    raise RuntimeError(error)
            else:
                error = 'Beam ' + self.beam + ': Flux calibrator dataset not specified or dataset not available. Cross calibration will probably not work!'
                logger.error(error)
                subs_param.add_param(self, cbeam + '_fluxcal_leakage', ccalfluxcalleakage)
                raise RuntimeError(error)

        subs_param.add_param(self, cbeam + '_fluxcal_leakage', ccalfluxcalleakage)


    def polarisation_angle(self):
        """
        Calculates the polarisation angle corrections from the polarised calibrator
        """

        subs_setinit.setinitdirs(self)

        cbeam = 'ccal_B' + str(self.beam).zfill(2)

        subs_managefiles.director(self, 'ch', self.get_rawsubdir_path())

        # Create the parameters for the parameter file for the polarisation angle correction step

        ccalpolcalmodel = get_param_def(self, cbeam + '_polcal_model', False)  # Status of model of the polarised calibrator
        ccalfluxcalglobaldelay = get_param_def(self, cbeam + '_fluxcal_globaldelay', False)  # Status of the global delay corrections for the flux calibrator
        ccalfluxcalbandpass = get_param_def(self, cbeam + '_fluxcal_bandpass', False)  # Status of the bandpass table of the flux calibrator
        ccalfluxcalapgains = get_param_def(self, cbeam + '_fluxcal_apgains', False) # Status of the amplitude and phase gains for the flux calibrator
        ccalpolcalcrosshanddelay = get_param_def(self, cbeam + '_polcal_crosshanddelay', False) # Status of the cross hand delay calibration from the polarised calibrator
        ccalfluxcalleakage = get_param_def(self, cbeam + '_fluxcal_leakage', False)  # Status of the leakage corrections for the flux calibrator
        ccalpolcalpolarisationangle = get_param_def(self, cbeam + '_polcal_polarisationangle', False)  # Status of the polarisation angle corrections for the polarised calibrator

        if not subs_calmodels.is_polarised(self.polcal) and self.crosscal_polarisation_angle:
            self.crosscal_polarisation_angle = False
            logger.warning('Beam ' + self.beam + ': Changing crosscal_polarisation angle to false because ' + self.polcal +
                           'is unpolarised.')

        if self.crosscal_polarisation_angle:
            logger.info('Beam ' + self.beam + ': Calculating polarisation angle corrections for polarised calibrator')

            if self.polcal != '' and os.path.isdir(self.get_polcal_path()):
                # Create the polarisation angle correction table for the polarised calibrator

                # Check if model was ingested properly
                if ccalpolcalmodel:

                    polcal_Xf = self.get_polcal_path().rstrip('.MS') + '.Xf'
                    if ccalpolcalpolarisationangle or os.path.isdir(polcal_Xf):
                        logger.info(
                            'Beam ' + self.beam + ': Polarisation angle correction table for polarised calibrator was already generated')
                        ccalpolcalpolarisationangle = True
                    else:
                        prevtables = '""'
                        interp = '""'

                        # Check for the global delay table to apply on-the-fly
                        if ccalfluxcalglobaldelay:
                            fluxcal_K = self.get_fluxcal_path().rstrip('.MS') + '.K'
                            prevtables, interp = subs_msutils.add_caltables(prevtables, interp, '"' + fluxcal_K + '"', '"nearest"')

                        # Check for the bandpass calibration table to apply on-the-fly
                        if ccalfluxcalbandpass:
                            fluxcal_bscan = self.get_fluxcal_path().rstrip('.MS') + '.Bscan'
                            prevtables, interp = subs_msutils.add_caltables(prevtables, interp, '"' + fluxcal_bscan + '"', '"nearest"')

                        # Check for the gain calibration table to apply on-the-fly
                        if ccalfluxcalapgains:
                            fluxcal_g1ap = self.get_fluxcal_path().rstrip('.MS') + '.G1ap'
                            prevtables, interp = subs_msutils.add_caltables(prevtables, interp, '"' + fluxcal_g1ap + '"', '"nearest"')

                        # Check for the cross hand calibration table to apply on-the-fly
                        if ccalpolcalcrosshanddelay:
                            polcal_Kcross = self.get_polcal_path().rstrip('.MS') + '.Kcross'
                            prevtables, interp = subs_msutils.add_caltables(prevtables, interp, '"' + polcal_Kcross + '"', '"nearest"')

                        # Check for the leakage calibration table to apply on-the-fly
                        if ccalfluxcalleakage:
                            fluxcal_Df = self.get_fluxcal_path().rstrip('.MS') + '.Df'
                            prevtables, interp = subs_msutils.add_caltables(prevtables, interp, '"' + fluxcal_Df + '"', '"nearest"')

                        cc_polcal_polarisationangle = 'polcal(vis = "' + self.get_polcal_path() + '", caltable = "' + polcal_Xf + '", combine = "scan", poltype = "Xf", solint = "inf", refant = "' + self.crosscal_refant + '", gaintable = [' + prevtables + '], interp = [' + interp + '])'
                        lib.run_casa([cc_polcal_polarisationangle], timeout=3600)
                        if os.path.isdir(polcal_Xf):  # Check if gain table was created successfully
                            ccalpolcalpolarisationangle = True
                        else:
                            ccalpolcalpolarisationangle = False
                            logger.error('Beam ' + self.beam + ': Polarisation angle correction table for polarised calibrator '
                                         'was not created successfully!')

                else:
                    ccalpolcalpolarisationangle = False
                    error = 'Beam ' + self.beam + ': Model for polarised calibrator not ingested properly. Polarisation angle calibration not possible!'
                    logger.error(error)
                    subs_param.add_param(self, cbeam + '_polcal_polarisationangle', ccalpolcalpolarisationangle)
                    raise RuntimeError(error)

            else:
                msg = 'Beam ' + self.beam + ': Polarised calibrator dataset not specified or dataset not available.' + \
                      'Cross calibration will probably not work!'
                logger.error(msg)

        subs_param.add_param(self, cbeam + '_polcal_polarisationangle', ccalpolcalpolarisationangle)


    def transfer_to_cal(self):
        """
        Applies the correction tables to the calibrators
        """

        subs_setinit.setinitdirs(self)

        cbeam = 'ccal_B' + str(self.beam).zfill(2)

        subs_managefiles.director(self, 'ch', self.get_rawsubdir_path())

        # Create the parameters for the parameter file for the transfer step

        ccalfluxcalmodel = get_param_def(self, cbeam + '_fluxcal_model', False)  # Status of model of the flux calibrator
        ccalpolcalmodel = get_param_def(self, cbeam + '_polcal_model', False)  # Status of model of the polarised calibrator
        ccalfluxcalglobaldelay = get_param_def(self, cbeam + '_fluxcal_globaldelay', False)  # Status of the global delay corrections for the flux calibrator
        ccalfluxcalbandpass = get_param_def(self, cbeam + '_fluxcal_bandpass', False)  # Status of the bandpass table of the flux calibrator
        ccalfluxcalapgains = get_param_def(self, cbeam + '_fluxcal_apgains', False) # Status of the amplitude and phase gains for the flux calibrator
        ccalpolcalcrosshanddelay = get_param_def(self, cbeam + '_polcal_crosshanddelay', False) # Status of the cross hand delay calibration from the polarised calibrator
        ccalfluxcalleakage = get_param_def(self, cbeam + '_fluxcal_leakage', False)  # Status of the leakage corrections for the flux calibrator
        ccalpolcalpolarisationangle = get_param_def(self, cbeam + '_polcal_polarisationangle', False)  # Status of the polarisation angle corrections for the polarised calibrator
        ccalfluxcaltransfer = get_param_def(self, cbeam + '_fluxcal_transfer', False)  # Status of the solution transfer for the flux calibrator
        ccalpolcaltransfer = get_param_def(self, cbeam + '_polcal_transfer', False)  # Status of the solution transfer for the polarised calibrator

        if self.crosscal_transfer_to_cal:
            logger.info('Beam ' + self.beam + ': Applying solutions to calibrators')

            # Apply solutions to the flux calibrator

            if self.fluxcal != '' and os.path.isdir(self.get_fluxcal_path()):
                
                # Check if model was ingested properly
                if ccalfluxcalmodel:

                    if ccalfluxcaltransfer:
                        logger.info('Beam ' + self.beam + ': Solution tables were already applied to flux calibrator')
                        ccalfluxcaltransfer = True
                    else:
                        # Check which calibration tables are available for the flux calibrator
                        prevtables = '""'
                        interp = '""'
    
                        # Check for the global delay table to apply on-the-fly
                        if ccalfluxcalglobaldelay:
                            fluxcal_K = self.get_fluxcal_path().rstrip('.MS') + '.K'
                            prevtables, interp = subs_msutils.add_caltables(prevtables, interp, '"' + fluxcal_K + '"', '"nearest"')
    
                        # Check for the bandpass calibration table to apply on-the-fly
                        if ccalfluxcalbandpass:
                            fluxcal_bscan = self.get_fluxcal_path().rstrip('.MS') + '.Bscan'
                            prevtables, interp = subs_msutils.add_caltables(prevtables, interp, '"' + fluxcal_bscan + '"', '"nearest"')
    
                        # Check for the gain calibration table to apply on-the-fly
                        if ccalfluxcalapgains:
                            fluxcal_g1ap = self.get_fluxcal_path().rstrip('.MS') + '.G1ap'
                            prevtables, interp = subs_msutils.add_caltables(prevtables, interp, '"' + fluxcal_g1ap + '"', '"nearest"')
    
                        # Check for the cross hand calibration table to apply on-the-fly
                        if ccalpolcalcrosshanddelay:
                            polcal_Kcross = self.get_polcal_path().rstrip('.MS') + '.Kcross'
                            prevtables, interp = subs_msutils.add_caltables(prevtables, interp, '"' + polcal_Kcross + '"', '"nearest"')
    
                        # Check for the leakage calibration table to apply on-the-fly
                        if ccalfluxcalleakage:
                            fluxcal_Df = self.get_fluxcal_path().rstrip('.MS') + '.Df'
                            prevtables, interp = subs_msutils.add_caltables(prevtables, interp, '"' + fluxcal_Df + '"', '"nearest"')

                        # Check for the polarisation angle calibration on-the-fly
                        if ccalpolcalpolarisationangle:
                            polcal_Xf = self.get_polcal_path().rstrip('.MS') + '.Xf'
                            prevtables, interp = subs_msutils.add_caltables(prevtables, interp, '"' + polcal_Xf + '"', '"nearest"')
                            
                        cc_fluxcal_saveflags = 'flagmanager(vis = "' + self.get_fluxcal_path() + '", mode = "save", versionname = "ccal")'
                        cc_fluxcal_apply = 'applycal(vis = "' + self.get_fluxcal_path() + '", gaintable = [' + prevtables + '], interp = [' + interp + '], parang = False, flagbackup = False)'
                        lib.run_casa([cc_fluxcal_saveflags, cc_fluxcal_apply], timeout=3600)
                        if subs_msutils.has_correcteddata(self.get_fluxcal_path()):
                            ccalfluxcaltransfer = True
                        else:
                            ccalfluxcaltransfer = False
                            logger.warning('Beam ' + self.beam + ': Corrected visibilities were not written to flux calibrator dataset !')
                else:
                    ccalfluxcaltransfer = False
                    error = 'Beam ' + self.beam + ': Model for flux calibrator not ingested properly. Application of cross calibration solutions not possible!'
                    logger.error(error)
                    subs_param.add_param(self, cbeam + '_fluxcal_transfer', ccalfluxcaltransfer)
                    subs_param.add_param(self, cbeam + '_polcal_transfer', ccalpolcaltransfer)
                    raise RuntimeError(error)
            else:
                ccalfluxcaltransfer = False
                error = 'Beam ' + self.beam + ': Flux calibrator dataset not specified or dataset not available. Application of cross calibration solutions not possible!'
                subs_param.add_param(self, cbeam + '_fluxcal_transfer', ccalfluxcaltransfer)
                subs_param.add_param(self, cbeam + '_polcal_transfer', ccalpolcaltransfer)
                logger.error(error)
                raise RuntimeError(error)
                

            # Apply solutions to the polarised calibrator

            if self.polcal != '' and os.path.isdir(self.get_polcal_path()):

                # Check if model was ingested properly
                if ccalpolcalmodel:

                    if ccalpolcaltransfer:
                        logger.info('Beam ' + self.beam + ': Solution tables were already applied to the polarised calibrator')
                        ccalpolcaltransfer = True
                    else:
                        # Check which calibration tables are available for the polarised calibrator
                        prevtables = '""'
                        interp = '""'

                        # Check for the global delay table to apply on-the-fly
                        if ccalfluxcalglobaldelay:
                            fluxcal_K = self.get_fluxcal_path().rstrip('.MS') + '.K'
                            prevtables, interp = subs_msutils.add_caltables(prevtables, interp, '"' + fluxcal_K + '"', '"nearest"')

                        # Check for the bandpass calibration table to apply on-the-fly
                        if ccalfluxcalbandpass:
                            fluxcal_bscan = self.get_fluxcal_path().rstrip('.MS') + '.Bscan'
                            prevtables, interp = subs_msutils.add_caltables(prevtables, interp, '"' + fluxcal_bscan + '"', '"nearest"')

                        # Check for the gain calibration table to apply on-the-fly
                        if ccalfluxcalapgains:
                            fluxcal_g1ap = self.get_fluxcal_path().rstrip('.MS') + '.G1ap'
                            prevtables, interp = subs_msutils.add_caltables(prevtables, interp, '"' + fluxcal_g1ap + '"', '"nearest"')

                        # Check for the cross hand calibration table to apply on-the-fly
                        if ccalpolcalcrosshanddelay:
                            polcal_Kcross = self.get_polcal_path().rstrip('.MS') + '.Kcross'
                            prevtables, interp = subs_msutils.add_caltables(prevtables, interp, '"' + polcal_Kcross + '"', '"nearest"')

                        # Check for the leakage calibration table to apply on-the-fly
                        if ccalfluxcalleakage:
                            fluxcal_Df = self.get_fluxcal_path().rstrip('.MS') + '.Df'
                            prevtables, interp = subs_msutils.add_caltables(prevtables, interp, '"' + fluxcal_Df + '"', '"nearest"')

                        # Check for the polarisation angle calibration on-the-fly
                        if ccalpolcalpolarisationangle:
                            polcal_Xf = self.get_polcal_path().rstrip('.MS') + '.Xf'
                            prevtables, interp = subs_msutils.add_caltables(prevtables, interp, '"' + polcal_Xf + '"', '"nearest"')

                        cc_polcal_saveflags = 'flagmanager(vis = "' + self.get_polcal_path() + '", mode = "save", versionname = "ccal")'
                        cc_polcal_apply = 'applycal(vis = "' + self.get_polcal_path() + '", gaintable = [' + prevtables + '], interp = [' + interp + '], parang = False, flagbackup = False)'
                        lib.run_casa([cc_polcal_saveflags, cc_polcal_apply], timeout=3600)
                        if subs_msutils.has_correcteddata(self.get_polcal_path()):
                            ccalpolcaltransfer = True
                        else:
                            ccalpolcaltransfer = False
                            logger.warning('Beam ' + self.beam + ': Corrected visibilities were not written to polarised calibrator dataset !')
                else:
                    ccalpolcaltransfer = False
                    error = 'Beam ' + self.beam + ': Model for polarised calibrator not ingested properly. Application of cross calibration solutions not possible!'
                    logger.error(error)
                    subs_param.add_param(self, cbeam + '_fluxcal_transfer', ccalfluxcaltransfer)
                    subs_param.add_param(self, cbeam + '_polcal_transfer', ccalpolcaltransfer)
                    raise RuntimeError(error)
            else:
                ccalfluxcaltransfer = False
                error = 'Beam ' + self.beam + ': Polarised calibrator dataset not specified or dataset not available. Application of cross calibration solutions not possible!'
                subs_param.add_param(self, cbeam + '_fluxcal_transfer', ccalfluxcaltransfer)
                subs_param.add_param(self, cbeam + '_polcal_transfer', ccalpolcaltransfer)
                logger.error(error)
                # do not raise exception as it prevents the pipeline from running with fluxcal-only
                # raise RuntimeError(error)

        subs_param.add_param(self, cbeam + '_fluxcal_transfer', ccalfluxcaltransfer)
        subs_param.add_param(self, cbeam + '_polcal_transfer', ccalpolcaltransfer)


    def transfer_to_target(self):
        """
        Applies the correction tables to the target beams
        """

        subs_setinit.setinitdirs(self)

        cbeam = 'ccal_B' + str(self.beam).zfill(2)

        subs_managefiles.director(self, 'ch', self.get_rawsubdir_path())

        # Create the parameters for the parameter file for the transfer step

        # Status of the solution transfer for the target beams
        ccalfluxcalglobaldelay = get_param_def(self, cbeam + '_fluxcal_globaldelay', False)  # Status of the global delay corrections for the flux calibrator
        ccalfluxcalbandpass = get_param_def(self, cbeam + '_fluxcal_bandpass', False)  # Status of the bandpass table of the flux calibrator
        ccalfluxcalapgains = get_param_def(self, cbeam + '_fluxcal_apgains', False) # Status of the amplitude and phase gains for the flux calibrator
        ccalpolcalcrosshanddelay = get_param_def(self, cbeam + '_polcal_crosshanddelay', False) # Status of the cross hand delay calibration from the polarised calibrator
        ccalfluxcalleakage = get_param_def(self, cbeam + '_fluxcal_leakage', False)  # Status of the leakage corrections for the flux calibrator
        ccalpolcalpolarisationangle = get_param_def(self, cbeam + '_polcal_polarisationangle', False)  # Status of the polarisation angle corrections for the polarised calibrator
        ccaltargetbeamstransfer = get_param_def(self, cbeam + '_targetbeams_transfer', False)

        if self.crosscal_transfer_to_target:
            logger.info('Beam ' + self.beam + ': Applying solutions to target dataset')

            # Apply solutions to the target beams

            if self.target != '' and os.path.isdir(self.get_target_path()):
                if ccaltargetbeamstransfer:
                    logger.info('Beam ' + self.beam + ': Solutions were already applied to target dataset')
                    ccaltargetbeamstransfer = True
                else:
                    # Check which calibration tables are available for each beam
                    prevtables = '""'
                    interp = '""'

                    # Check for the global delay table to apply on-the-fly
                    if ccalfluxcalglobaldelay:
                        fluxcal_K = self.get_fluxcal_path().rstrip('.MS') + '.K'
                        prevtables, interp = subs_msutils.add_caltables(prevtables, interp, '"' + fluxcal_K + '"', '"nearest"')

                    # Check for the bandpass calibration table to apply on-the-fly
                    if ccalfluxcalbandpass:
                        fluxcal_bscan = self.get_fluxcal_path().rstrip('.MS') + '.Bscan'
                        prevtables, interp = subs_msutils.add_caltables(prevtables, interp, '"' + fluxcal_bscan + '"', '"nearest"')

                    # Check for the gain calibration table to apply on-the-fly
                    if ccalfluxcalapgains:
                        fluxcal_g1ap = self.get_fluxcal_path().rstrip('.MS') + '.G1ap'
                        prevtables, interp = subs_msutils.add_caltables(prevtables, interp, '"' + fluxcal_g1ap + '"', '"nearest"')

                    # Check for the cross hand calibration table to apply on-the-fly
                    if ccalpolcalcrosshanddelay:
                        polcal_Kcross = self.get_polcal_path().rstrip('.MS') + '.Kcross'
                        prevtables, interp = subs_msutils.add_caltables(prevtables, interp, '"' + polcal_Kcross + '"', '"nearest"')

                    # Check for the leakage calibration table to apply on-the-fly
                    if ccalfluxcalleakage:
                        fluxcal_Df = self.get_fluxcal_path().rstrip('.MS') + '.Df'
                        prevtables, interp = subs_msutils.add_caltables(prevtables, interp, '"' + fluxcal_Df + '"', '"nearest"')

                    # Check for the polarisation angle calibration on-the-fly
                    if ccalpolcalpolarisationangle:
                        polcal_Xf = self.get_polcal_path().rstrip('.MS') + '.Xf'
                        prevtables, interp = subs_msutils.add_caltables(prevtables, interp, '"' + polcal_Xf + '"', '"nearest"')

                    # Execute the CASA command to apply the solutions
                    logger.debug('Beam ' + self.beam + ': Applying solutions to target dataset')
                    cc_targetbeams_saveflags = 'flagmanager(vis = "' + self.get_target_path() + '", mode = "save", versionname = "ccal")'  # Save the flags before applying solutions
                    cc_targetbeams_apply = 'applycal(vis = "' + self.get_target_path() + '", gaintable = [' + prevtables + '], interp = [' + interp + '], parang = False, flagbackup = False)'
                    lib.run_casa([cc_targetbeams_saveflags, cc_targetbeams_apply], timeout=10000)
                    if subs_msutils.has_correcteddata(self.get_target_path()):
                        ccaltargetbeamstransfer = True
                    else:
                        ccaltargetbeamstransfer = False
                        logger.warning('Beam ' + self.beam + ': Corrected visibilities were not written to target dataset!')
            else:
                ccaltargetbeamstransfer = False
                error = 'Beam ' + self.beam + ': No target dataset specified or target dataset not available! Not applying solutions to target dataset'
                subs_param.add_param(self, cbeam + '_targetbeams_transfer', ccaltargetbeamstransfer)
                logger.error(error)
                raise RuntimeError(error)


        subs_param.add_param(self, cbeam + '_targetbeams_transfer', ccaltargetbeamstransfer)

    def check_autocorrelation(self):
        """
        Check the autocorrelation in relation to expected values and flag data
        if necessary.

        The function will check the autocorrelation for each telescope in XX and YY
        with respect to an expected distribution. It will check the relative offset 
        and the to some extent the shape of the autocorrelation. If one or the other
        shows an issue, the polarisation of this telescope will get flagged
        """

        logger.info("Beam {}: Checking autocorrelation".format(self.beam))

        # check only the flux calibrator
        msfile = self.get_fluxcal_path()

        # get the names of all antennas
        taql_antnames = "SELECT NAME FROM {0}::ANTENNA".format(msfile)
        try:
            t = pt.taql(taql_antnames)
        except Exception as e:
            logger.exception(e)
            raise RuntimeError(e)
        ant_names = t.getcol("NAME")
        if ant_names is None:
            error = "No antenna names available from the MS file. Abort"
            logger.error(error)
            raise RuntimeError(error)

        #then get frequencies:
        taql_freq = "SELECT CHAN_FREQ FROM {0}::SPECTRAL_WINDOW".format(
            msfile)
        try:
            t = pt.taql(taql_freq)
        except Exception as e:
            logger.exception(e)
            raise RuntimeError(e)
        freqs = t.getcol('CHAN_FREQ')[0, :]
        if freqs is None:
            error = "No frequency information available from the MS file. Abort"
            logger.error(error)
            raise RuntimeError(error)

        #and number of stokes params
        taql_stokes = "SELECT abs(DATA) AS amp from {0} limit 1" .format(
            msfile)
        try:
            t_pol = pt.taql(taql_stokes)
        except Exception as e:
            logger.exception(e)
            raise RuntimeError(e)
        pol_array = t_pol.getcol('amp')
        if pol_array is None:
            error = "No polarisation information available from the MS file. Abort"
            logger.error(error)
            raise RuntimeError(error)
        
        n_stokes = pol_array.shape[2]  # shape is time, one, nstokes
    
        logger.info("Beam {}: Inspecting autocorrelation of each antenna".format(self.beam))

        # list of flags
        ccal_flag_list = []
        #flag_pol = []
        # list of polarisation
        # 0 = 'XX', 3 = 'YY'
        pol_list_ms = [0, 3]
        pol_list = ['XX', 'XY', 'YX', 'YY']

        # for the plots
        if self.crosscal_plot_autocorrelation:
            # only what is set in plot_list_ms will be used
            color_list = ["C0", "C2", "C3", "C1"]
            color_list_high = ["C9", "C2", "C3", "C10"]
            # fixing plot limits of y-axis
            y_min = 200
            y_max = 2000
            # setting plot layout
            nx = 4
            ny = 3
            xsize = nx*4
            ysize = ny*4
            plt.figure(figsize=(xsize, ysize))
            plt.suptitle(
                'Autocorrelation of Beam {}'.format(self.beam), size=30)
            if self.subdirification:
                plot_path = os.path.join(self.basedir,"qa/crosscal/{}".format(self.beam))
                if not os.path.exists(plot_path):
                    os.makedirs(plot_path)
            else:
                plot_path = "."

        # take MS file and get calibrated data
        # amp_ant_array = np.empty(
        #     (len(ant_names), len(freqs), n_stokes), dtype=np.float64)        
        for ant, ant_name in enumerate(ant_names):
            # getting the autocorrelation amplitude
            try:
                taql_command = ("SELECT abs(gmeans(CORRECTED_DATA[FLAG])) AS amp "
                                "FROM {0} "
                                "WHERE ANTENNA1==ANTENNA2 && (ANTENNA1={1} || ANTENNA2={1})").format(msfile, ant)
                t = pt.taql(taql_command)
                test = t.getcol('amp')
                amp_ant = t.getcol('amp')[0, :, :]
            except Exception as e:
                logger.warning("Beam {}: Could not get autocorrelation information for antenna {}".format(self.beam, ant_name))
                logger.exception(e)
                continue    
            
            # get XX and YY
            # amp_XX = amp_ant[:, 0]
            # amp_YY = amp_ant[:, 3]
            # freqs_XX_selected = freqs[np.where(amp_XX != 0)[0]]
            # amp_XX_selected = amp_XX[np.where(amp_XX != 0)[0]]
            # freqs_YY_selected = freqs[np.where(amp_YY != 0)[0]]
            # amp_YY_selected = amp_YY[np.where(amp_YY != 0)[0]]
        
            # for the plots
            if self.crosscal_plot_autocorrelation:
                plt.subplot(ny, nx, ant+1)

            logger.info("Beam {0}: Checking autocorrelation amplitude of antenna {1}".format(self.beam, ant_name))
            for pol_nr in pol_list_ms:
                amp = amp_ant[:, pol_nr]
                freqs_selected = freqs[np.where(amp != 0)[0]]
                amp_selected = amp[np.where(amp != 0)[0]]

                if len(amp_selected) == 0:
                    logger.info("Beam {0}, Antenna {1} (polarization {2}): No autocorrelation data available".format(
                        self.beam, ant_name, pol_list[pol_nr]))
                    continue

                ratio_vis_above_limit = ccal_utils.get_ratio_autocorrelation_above_limit(amp_selected, self.crosscal_autocorrelation_amp_limit)
                if ratio_vis_above_limit > self.crosscal_autocorrelation_data_fraction_limit:
                    logger.info(
                        "Beam {0}, Antenna {1} (polarization {2}): fraction of autocorrelation data above amplitude threshold: {3} => Flagging polarisation {2}".format(self.beam, ant_name, pol_list[pol_nr], ratio_vis_above_limit))
                    ccal_flag_list.append([ant_name, pol_list[pol_nr]])
                    #flag_ant = flag_ant.append(ant_name)
                    #flag_pol = flag_pol.append(pol_list[pol_nr])
                else:
                    logger.info(
                        "Beam {0}, Antenna {1} (polarization {2}): fraction of autocorrelation data above amplitude threshold: {3} => No flagging".format(self.beam, ant_name, pol_list[pol_nr], ratio_vis_above_limit))

                # plot the data
                if self.crosscal_plot_autocorrelation:
                    plt.scatter(freqs_selected, amp_selected,
                                label='{}'.format(pol_list[pol_nr]),
                                marker=',', s=1, color='{}'.format(color_list[pol_nr]))
                    # indicate values above plot maximum
                    high_values = np.where(amp_selected > y_max)[0]
                    if len(high_values) != 0:
                        plt.scatter(freqs_selected[high_values], np.full(len(high_values),y_max - (20 + 3*pol_nr)),
                                    marker = 10, s = 1, label="{0}>{1}".format(pol_list[pol_nr], y_max), color='{}'.format(color_list_high[pol_nr]))
                
            if self.crosscal_plot_autocorrelation:
                plt.title('Antenna {0}'.format(ant_name))
                plt.ylim(y_min, y_max)

            # run check of fit to autocorrelation
            logger.info("Checking fit of autocorrelation not yet available")

        # change the legend and save the file
        if self.crosscal_plot_autocorrelation:
            plt.legend(markerscale=3, fontsize=14)
            plt.savefig('{0}/Autocorrelation_Beam_{1}_ccal_{2}.png'.format(plot_path, self.beam, self.crosscal_try_counter))

        # cannot flag here only set restart
        # need to flag after resetting, otherwise flags are gone
        if len(ccal_flag_list) != 0:
            logger.info("Found data for flagging. Setting restart")
            
            # for ant, pol in zip(flag_ant, flag_pol):
            #     # call function for flagging
            #     flag_data(polarisation = flag_pol, antenna = ant)
            
            self.crosscal_try_restart = True
            self.crosscal_flag_list = ccal_flag_list
        else:
            self.crosscal_flag_list = None

        # close all plots
        if self.crosscal_plot_autocorrelation:
            plt.close("all")

        logger.info("Beam {}: Checking autocorrelation ... Done".format(self.beam))

    def flag_data(self):
        """
        Function to flag a polarisation for a given antenna
        """

        cbeam = 'ccal_B' + str(self.beam).zfill(2)
        ccal_flag_list = subs_param.get_param_def(
            self, cbeam + '_flag_list', None)

        if ccal_flag_list is None:
            ccal_flag_list = []

        if self.crosscal_flag_list is not None:

            logger.info("Beam {}: Flagging data of flux calibrator {}".format(self.beam, self.fluxcal))
            # create a casa-conform list
            casa_list = ["antenna='{0}' correlation='{1}'".format(flag[0], flag[1]) for flag in self.crosscal_flag_list]
            flag_cmd = 'flagdata(vis="{0}", mode="list", inpfile={1}, flagbackup=False)'.format(self.get_fluxcal_path(), casa_list)
            logger.debug(flag_cmd)
            lib.run_casa([flag_cmd])
            logger.info("Beam {}: Flagging data of flux calibrator {} ... Done".format(self.beam, self.fluxcal))
            
            logger.info("Beam {}: Flagging data of polarisation calibrator {}".format(
                self.beam, self.polcal))
            # create a casa-conform list
            casa_list = ["antenna='{0}' correlation='{1}'".format(
                flag[0], flag[1]) for flag in self.crosscal_flag_list]
            flag_cmd = 'flagdata(vis="{0}", mode="list", inpfile={1}, flagbackup=False)'.format(
                self.get_polcal_path(), casa_list)
            logger.debug(flag_cmd)
            lib.run_casa([flag_cmd])
            logger.info("Beam {}: Flagging data of polarisation calibrator {} ... Done".format(
                self.beam, self.polcal))
            
            logger.info("Beam {}: Flagging data of target {}".format(
                self.beam, self.target))
            # create a casa-conform list
            casa_list = ["antenna='{0}' correlation='{1}'".format(
                flag[0], flag[1]) for flag in self.crosscal_flag_list]
            flag_cmd = 'flagdata(vis="{0}", mode="list", inpfile={1}, flagbackup=False)'.format(
                self.get_target_path(), casa_list)
            logger.debug(flag_cmd)
            lib.run_casa([flag_cmd])
            logger.info("Beam {}: Flagging data of target {} ... Done".format(
                self.beam, self.target))
            
            # add new flags to list of existing flags for this beam
            ccal_flag_list = ccal_flag_list + self.crosscal_flag_list
            
        subs_param.add_param(self, cbeam + '_flag_list', ccal_flag_list)

            

    def summary(self):
        """
        Creates a general summary of the parameters in the parameter file generated during CROSSCAL. No detailed
        summary is available for CROSSCAL.

        returns (DataFrame): A python pandas dataframe object, which can be looked at with the style function in
        the notebook
        """

        # Load the parameters from the parameter file

        cbeam = 'ccal_B' + str(self.beam).zfill(2)

        FMOD = subs_param.get_param_def(self, cbeam + '_fluxcal_model', False)
        PMOD = subs_param.get_param_def(self, cbeam + '_polcal_model', False)
        FIPH = subs_param.get_param_def(self, cbeam + '_fluxcal_initial_phase', False)
        FGD = subs_param.get_param_def(self, cbeam + '_fluxcal_globaldelay', False)
        FBP = subs_param.get_param_def(self, cbeam + '_fluxcal_bandpass', False)
        FG = subs_param.get_param_def(self, cbeam + '_fluxcal_apgains', False)
        PCD = subs_param.get_param_def(self, cbeam + '_polcal_crosshanddelay', False)
        FL = subs_param.get_param_def(self, cbeam + '_fluxcal_leakage', False)
        PPA = subs_param.get_param_def(self, cbeam + '_polcal_polarisationangle', False)
        FT = subs_param.get_param_def(self, cbeam + '_fluxcal_transfer', False)
        PT = subs_param.get_param_def(self, cbeam + '_polcal_transfer', False)
        TT = get_param_def(self, cbeam + '_targetbeams_transfer', False)

        # Create the data frame

        beam_range = range(self.NBEAMS)
        dataset_beams = [self.target[:-3] + ' Beam ' + str(b).zfill(2) for b in beam_range]
        dataset_indices = ['Flux calibrator (' + self.fluxcal[:-3] + ')',
                           'Polarised calibrator (' + self.polcal[:-3] + ')'] + dataset_beams

        all_MOD = np.full(self.NBEAMS + 2, '   NA')
        all_MOD[0] = str(FMOD)
        all_MOD[1] = str(PMOD)

        all_IPH = np.full(self.NBEAMS + 2, '   NA')
        all_IPH[0] = str(FIPH)

        all_GD = np.full(self.NBEAMS + 2, '   NA')
        all_GD[0] = str(FGD)

        all_BP = np.full(self.NBEAMS + 2, '   NA')
        all_BP[0] = str(FBP)

        all_G = np.full(self.NBEAMS + 2, '   NA')
        all_G[0] = str(FG)

        all_CD = np.full(self.NBEAMS + 2, '   NA')
        all_CD[1] = str(PCD)

        all_L = np.full(self.NBEAMS + 2, '   NA')
        all_L[0] = str(FL)

        all_PA = np.full(self.NBEAMS + 2, '   NA')
        all_PA[1] = str(PPA)

        all_T = np.full(self.NBEAMS + 2, False)
        all_T[0] = FT
        all_T[1] = PT
        all_T[2:] = TT

        df_mod = pd.DataFrame(np.ndarray.flatten(all_MOD), index=dataset_indices, columns=['Model'])
        df_iph = pd.DataFrame(np.ndarray.flatten(all_IPH), index=dataset_indices, columns=['Initial Phase'])
        df_gd = pd.DataFrame(np.ndarray.flatten(all_GD), index=dataset_indices, columns=['Global Delay'])
        df_bp = pd.DataFrame(np.ndarray.flatten(all_BP), index=dataset_indices, columns=['Bandpass'])
        df_g = pd.DataFrame(np.ndarray.flatten(all_G), index=dataset_indices, columns=['Gains'])
        df_cd = pd.DataFrame(np.ndarray.flatten(all_CD), index=dataset_indices, columns=['Cross Hand Delay'])
        df_l = pd.DataFrame(np.ndarray.flatten(all_L), index=dataset_indices, columns=['Leakage'])
        df_pa = pd.DataFrame(np.ndarray.flatten(all_PA), index=dataset_indices, columns=['Polarisation Angle'])
        df_t = pd.DataFrame(np.ndarray.flatten(all_T), index=dataset_indices, columns=['Transfer'])

        df = pd.concat([df_mod, df_iph, df_gd, df_bp, df_g, df_cd, df_l, df_pa, df_t], axis=1)

        return df


    def reset(self, do_clearcal = True, do_clearcal_fluxcal = False, do_clearcal_polcal=False, do_clearcal_target=False):
        """
        Function to reset the current step and clear all calibration from datasets as well as all calibration tables.
        """
        subs_setinit.setinitdirs(self)

        cbeam = 'ccal_B' + str(self.beam).zfill(2)

        logger.warning('Beam ' + self.beam + ': Resetting flags and data values to before cross-calibration step')
        # Remove the calibration tables
        # for all beams and calibrators
        subs_managefiles.director(self, 'rm', self.get_fluxcal_path().rstrip(
                                  '.MS') + '.G0ph', ignore_nonexistent=True)
        subs_managefiles.director(self, 'rm', self.get_fluxcal_path().rstrip(
                                  '.MS') + '.Bscan', ignore_nonexistent=True)
        subs_managefiles.director(self, 'rm', self.get_fluxcal_path().rstrip(
                                 '.MS') + '.G1ap', ignore_nonexistent=True)
        subs_managefiles.director(self, 'rm',
                                  self.get_fluxcal_path().rstrip('.MS') + '.K',
                                  ignore_nonexistent=True)
        subs_managefiles.director(self, 'rm',
                                  self.get_fluxcal_path().rstrip('.MS') + '.Df',
                                  ignore_nonexistent=True)
        subs_managefiles.director(self, 'rm', self.get_polcal_path().rstrip(
                                  '.MS') + '.Kcross',
                                  ignore_nonexistent=True)
        subs_managefiles.director(self, 'rm',
                                  self.get_polcal_path().rstrip('.MS') + '.Xf',
                                  ignore_nonexistent=True)
        if do_clearcal or do_clearcal_fluxcal:
            # Run a clearcal on the fluxcal and revert to the last flagversion
            logger.info("Beam {}: Removing calibration from flux calibrator".format(self.beam))
            dataset = self.get_fluxcal_path()
            try:
                cc_dataset_clear = 'clearcal(vis = "' + dataset + '")'
                cc_dataset_resetflags = 'flagmanager(vis = "' + dataset + '", mode = "restore", versionname = "ccal")'
                cc_dataset_removeflagtable = 'flagmanager(vis = "' + dataset + '", mode = "delete", versionname = "ccal")'
                lib.run_casa([cc_dataset_clear, cc_dataset_resetflags, cc_dataset_removeflagtable], timeout=10000)
            except Exception:
                logger.error('Beam ' + self.beam + ': Calibration could not completely be removed from ' + dataset + '. Flags might also not have been properly reset!')
        if do_clearcal or do_clearcal_polcal:
            # Run a clearcal on the polcal and revert to the last flagversion
            logger.info("Beam {}: Removing calibration from polarisation calibrator".format(self.beam))
            dataset = self.get_polcal_path()
            try:
                cc_dataset_clear = 'clearcal(vis = "' + dataset + '")'
                cc_dataset_resetflags = 'flagmanager(vis = "' + dataset + '", mode = "restore", versionname = "ccal")'
                cc_dataset_removeflagtable = 'flagmanager(vis = "' + dataset + '", mode = "delete", versionname = "ccal")'
                lib.run_casa([cc_dataset_clear, cc_dataset_resetflags, cc_dataset_removeflagtable], timeout=10000)
            except Exception:
                logger.error('Beam ' + self.beam + ': Calibration could not completely be removed from ' + dataset + '. Flags might also not have been properly reset!')
        if do_clearcal or do_clearcal_target:
            # Run a clearcal on the target and revert to the last flagversion
            logger.info(
                "Beam {}: Removing calibration from target".format(self.beam))
            dataset = self.get_target_path()
            try:
                cc_dataset_clear = 'clearcal(vis = "' + dataset + '")'
                cc_dataset_resetflags = 'flagmanager(vis = "' + \
                    dataset + '", mode = "restore", versionname = "ccal")'
                cc_dataset_removeflagtable = 'flagmanager(vis = "' + \
                    dataset + '", mode = "delete", versionname = "ccal")'
                lib.run_casa([cc_dataset_clear, cc_dataset_resetflags,
                                cc_dataset_removeflagtable], timeout=10000)
            except Exception:
                logger.error('Beam ' + self.beam + ': Calibration could not completely be removed from ' +
                                dataset + '. Flags might also not have been properly reset!')
        # Remove the keywords in the parameter file
        logger.warning('Beam ' + self.beam + ': Deleting parameter file entries for CROSSCAL module')
        if do_clearcal_fluxcal:
            subs_param.del_param(self, cbeam + '_fluxcal_model')
        if do_clearcal_polcal:
            subs_param.del_param(self, cbeam + '_polcal_model')
        subs_param.del_param(self, cbeam + '_fluxcal_initialphase')
        subs_param.del_param(self, cbeam + '_fluxcal_globaldelay')
        subs_param.del_param(self, cbeam + '_fluxcal_bandpass')
        subs_param.del_param(self, cbeam + '_fluxcal_apgains')
        subs_param.del_param(self, cbeam + '_polcal_crosshanddelay')
        subs_param.del_param(self, cbeam + '_fluxcal_leakage')
        subs_param.del_param(self, cbeam + '_polcal_polarisationangle')
        subs_param.del_param(self, cbeam + '_fluxcal_transfer')
        subs_param.del_param(self, cbeam + '_polcal_transfer')
        subs_param.del_param(self, cbeam + '_targetbeams_transfer')<|MERGE_RESOLUTION|>--- conflicted
+++ resolved
@@ -217,34 +217,14 @@
                         n_full_poll_flags_yy = len(
                             np.where(pol_flag_list == "YY")[0])
                         if n_full_poll_flags_xx >= self.crosscal_flag_limit or n_full_poll_flags_yy >= self.crosscal_flag_limit:
-                            error = "Beam {0}: Number of antennas with XX and YY flagged ({1}) exceeds defined limit {2}".format(self.beam, n_full_poll_flags, self.crosscal_flag_limit)
+                            error = "Beam {0}: Number of antennas with XX ({1}) and YY ({2}) flagged  exceeds defined limit {3}".format(self.beam, n_full_poll_flags_xx, n_full_poll_flags_yy, self.crosscal_flag_limit)
                             logger.error(error)
                             raise RuntimeError(error)
                 else:
                     logger.info("Beam {0}: Final cross-calibration attempt {1} (out of {2}) failed. ".format(
                     self.beam, self.crosscal_try_counter+1, self.crosscal_try_limit))
-<<<<<<< HEAD
                     crosscal_finished = False
                     break
-=======
-                # checking the number of antennas flagged in total
-                ccal_flag_list = subs_param.get_param_def(self, cbeam + '_flag_list', []) 
-                if self.crosscal_flag_list is not None:
-                    ccal_flag_list = ccal_flag_list + self.crosscal_flag_list
-                if len(ccal_flag_list) != 0:
-                    logger.info("Beam {0}: Autocorrelation check found the following flags: {1}".format(self.beam, ccal_flag_list))
-                    # get a list flagged polarisation
-                    pol_flag_list = np.array([flag[1] for flag in ccal_flag_list])
-                    # get the flags that have both polarisation flagged
-                    n_full_poll_flags_xx = len(np.where(pol_flag_list == "XX")[0])
-                    n_full_poll_flags_yy = len(
-                        np.where(pol_flag_list == "YY")[0])
-                    if n_full_poll_flags_xx > self.crosscal_flag_limit or n_full_poll_flags_yy > self.crosscal_flag_limit:
-                        error = "Beam {0}: Number of antennas with XX ({1}) and YY ({2}) flagged  exceeds defined limit {3}".format(self.beam, n_full_poll_flags_xx, n_full_poll_flags_yy, self.crosscal_flag_limit)
-                        logger.error(error)
-                        raise RuntimeError(error)
->>>>>>> c408fcff
-
 
                 # reset first (only fluxcal and polcal need to have theire calibration reset)
                 self.reset(do_clearcal=True, do_clearcal_fluxcal=True, do_clearcal_polcal=True)
