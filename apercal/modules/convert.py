--- conflicted
+++ resolved
@@ -382,12 +382,8 @@
         subs_param.add_param(self, 'convert_polcal_UVFITS2MIRIAD', convertpolcaluvfits2miriad)
         subs_param.add_param(self, 'convert_targetbeams_UVFITS2MIRIAD', converttargetbeamsuvfits2miriad)
 
-<<<<<<< HEAD
-        # Remove the UVFITS files if wanted (we don't need to remove them when we in docker / no subdirification)
-        if self.convert_removeuvfits and self.subdirification:
-=======
         # Remove measurement sets if wanted
-        if self.convert_removems:
+        if self.convert_removems and self.subdirifcation:
             logger.info('Removing measurement sets')
             if self.target != '':
                 subs_managefiles.director(self, 'rm', self.get_fluxcal_path())
@@ -396,9 +392,8 @@
             for vis, beam in self.get_datasets():
                 subs_managefiles.director(self, 'rm', vis)
 
-        # Remove the UVFITS files if wanted #
-        if self.convert_removeuvfits:
->>>>>>> f277e441
+        # Remove the UVFITS files if wanted
+        if self.convert_removeuvfits and self.subdirification:
             logger.info('Removing all UVFITS files')
             subs_managefiles.director(self, 'rm', mspath_to_fitspath(self.get_crosscalsubdir_path(), self.fluxcal))
             subs_managefiles.director(self, 'rm', mspath_to_fitspath(self.get_crosscalsubdir_path(), self.polcal))
