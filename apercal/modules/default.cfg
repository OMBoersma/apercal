# ============================================================================
# Pipeline settings for processing data above ~1290MHz
# However, split needs to happen at ~1280MHz (or half the band)
# because of line cube specifications
# ============================================================================

[INITIAL]
fluxcal = ''                                        # Flux calibrator dataset, e.g. '3C295.MS'
polcal = ''                                         # Polarised calibrator dataset, e.g. '3C286.MS'
target = ''                                         # Target dataset, e.g. 'LH_WSRT.MS'
basedir = ''                                        # Base directory for your data reduction, e.g '/data/adebahr/apertif/LH_WSRT/'
beam = '10'                                         # Beam number to work on for SELFCAL, CONTINUUM, LINE and POLARISATIOn module, e.g. '00'
rawsubdir = 'raw'                                   # Sub-directory for raw datasets, e.g. 'raw'
crosscalsubdir = 'crosscal'                         # Sub-directory for cross calibration, e.g. 'crosscal'
selfcalsubdir = 'selfcal'                           # Sub-directory for self calibration, e.g. 'selfcal'
linesubdir = 'line'                                 # Sub-directory for line imaging, e.g. 'line'
contsubdir = 'continuum'                            # Sub-directory for continuum imaging, e.g. 'continuum'
polsubdir = 'polarisation'                          # Sub-directory for polarisation imaging, e.g. 'polarisation'
mossubdir = 'mosaics'                               # Sub-directory for masaicking, e.g. 'mosaics'
transfersubdir = 'transfer'                         # Sub-directory for the transfer of the final (u,v)-datasets, e.g. 'transfer'
subdirification = True                              # assume data is in /basedir/beamnum/rawsubdir/fluxcal format

[PREPARE]
prepare_date = None                                 # Date of the observation, format: YYMMDD, e.g. '180817'
prepare_obsnum_fluxcal = None                       # Observation number of the flux calibrator, format: NNN, e.g. '001'
prepare_obsnum_polcal = None                        # Observation number of the polarised calibrator, format: NNN, e.g. '002'
prepare_obsnum_target = None                        # Observation number of the target, format: NNN, e.g. '003'
prepare_target_beams = None                         # Target beam numbers to copy, format: 'all' for all beams, '' for no target, and 'NN,MM,...' for certain beam numbers, e.g. '00,01'
prepare_bypass_alta = False                         # Set to true if you don't want to fetch data from the ALTA archive
<<<<<<< HEAD
prepare_split = False                               # (deprecated) Split a part of the dataset out for the quicklook pipeline
prepare_split_startchannel = 12288                  # (depracated) First channel to split out
prepare_split_endchannel = 14335                    # (depracated) Last channel to split out

[SPLIT]
split_startchannel = 12288                          # First channel to split out
split_endchannel = 24575                           # Last channel to split out
=======
>>>>>>> 990cc38e

[PREFLAG]
preflag_shadow = True                               # Flag all datasets for shadowed antennas
preflag_edges = True                                # Flag subband egdes for all datasets
preflag_ghosts = False                              # Flag ghost channels for all datasets
preflag_manualflag = True                           # Run the manualflag options
preflag_manualflag_fluxcal = True                   # Run manualflag options for the flux calibrator
preflag_manualflag_polcal = True                    # Run manualflag options for the polarised calibrator
preflag_manualflag_target = True                    # Run manualflag options for the target beams
preflag_manualflag_auto = True                      # Flag auto-correlations
preflag_manualflag_antenna = ''                     # Antennas to flag, e.g. 'RT2,RT3,RT4'
preflag_manualflag_corr = ''                        # Correlations to flag, e.g. 'XX,YX'
preflag_manualflag_baseline = ''                    # Flag certai baselines, e.g. 'RT2&RT3,RT5&RT6'
preflag_manualflag_channel = '0~1024'               # Channels or channel ranges to flag, e.g. '0~3054;10977~16384'
preflag_manualflag_time = ''                        # Time range to flag, e.g. '09:14:0~09:54:0'
preflag_manualflag_clipzeros = False                # Flags all Zero-valued data (done by default AOFlagger strategies as well)
preflag_aoflagger = True                            # Run the aoflagger step
preflag_aoflagger_bandpass = True                   # Derive a preliminary bandpass for AOFlagging
preflag_aoflagger_fluxcal = True                    # AOFlag the flux calibrator
preflag_aoflagger_polcal = True                     # AOFlag the polarised calibrator
preflag_aoflagger_target = True                     # AOFlag the target beams
preflag_aoflagger_fluxcalstrat = 'fluxcal.rfis'     # Flagging strategy for the flux calibrator
preflag_aoflagger_polcalstrat = 'polcal.rfis'       # Flagging strategy for the polarised calibrator
preflag_aoflagger_targetstrat = 'target.rfis'       # Flagging strategy for the target beams
preflag_aoflagger_threads = 48                      # Number of threads used by Aoflagger
preflag_aoflagger_use_interval = True               # Use interval of time steps to process data
preflag_aoflagger_delta_interval = 450              # Length of interval

[CROSSCAL]
crosscal_refant = 'RT2'                             # Reference antenna used through all cross calibration steps
crosscal_initial_phase = True                       # Initial phase calibration from the flux calibrator
crosscal_global_delay = True                        # Global delay corrections
crosscal_bandpass = True                            # Bandpass correction from the flux calibrator
crosscal_gains = True                               # Gain and flux corrections for the flux calibrator
crosscal_crosshand_delay = True                     # Cross-hand delay corrections
crosscal_leakage = True                             # Polarisation leakage corrections
crosscal_polarisation_angle = True                  # Polarisation angle corrections
crosscal_transfer_to_cal = True                     # Transfer corrections to calibrators
crosscal_transfer_to_target = True                  # Transfer corrections to the target fields

[CONVERT]
convert_fluxcal = True                              # Convert the flux calibrator dataset
convert_polcal = True                               # Convert the polarised calibrator dataset
convert_target = True                               # Convert the target beam dataset
convert_removeuvfits = True                         # Remove the UVFITS files
convert_removems = True                             # Remove target measurement sets
convert_averagems = True                            # Save averaged down target measurement sets

[SELFCAL]
selfcal_image_imsize = 3073                         # Image size in pixels
selfcal_image_cellsize = 4                          # Pixel size in arcseconds
selfcal_refant = '1'                                # Reference antenna used for self-calibration, MIRIAD numbering here
selfcal_gaussianity = 1e-2                          # Gaussianity parameter for residual images in all steps to verify them as good (see scipy.stats.normaltest)
selfcal_average = True                              # Average the data to one channel per subband for self-calibration
selfcal_flagline = True                             # Flag residual RFI/HI emission for self-calibration and continuum imaging
selfcal_flagline_sigma = 0.5                        # Sensitivity parameter to flag RFI/HI emission
selfcal_parametric = True                           # Do parametric self-calibration
selfcal_parametric_skymodel_radius = 0.5            # Radius from the pointing centre in degrees until which sources are considered
selfcal_parametric_skymodel_cutoff = 0.8            # Cutoff for the appaerant flux in the skymodel to use sources (1.0 = all sources in catalogues)
selfcal_parametric_skymodel_distance = 30           # Distance between NVSS/FIRST and WENSS sources in arcseconds to count as the same source
selfcal_parametric_solint = 'auto'                  # Time solution interval in minutes or 'auto' for automatic calculation
selfcal_parametric_uvmin = 0.5                      # minimum u,v-limit in klambda
selfcal_parametric_uvmax = 3000                     # maximum u,v-limit in klambda
selfcal_parametric_amp = False                      # Parametric amplitude calibration
selfcal_parametric_nfbin = 32                       # Number of solution intervals over frequency for parametric calibration
selfcal_phase = True                                # Do the standard iterative self-calibration
selfcal_phase_majorcycle = 6                        # Maximum number of major cycles
selfcal_phase_majorcycle_function = 'power'         # Type of function to decrease threshold for major cycles, possible values: 'power'
selfcal_phase_minorcycle = 3                        # Maximum number of minor cycles within each major cycle
selfcal_phase_minorcycle_function = 'square'        # Type of function to decrease threshold for minor cycles, possible values: 'square', 'power', 'linear'
selfcal_phase_c0 = 10.0                             # c0 parameter to calculate noise DR with (c0 + minor_cycle * c0) * (major_cycle + 1)
selfcal_phase_c1 = 5.0                              # c1 parameter for clean threshold with mask_threshold / c1
selfcal_phase_drinit = 30                           # drinit parmeter to calculate dynamcic range limits in major cycles with drinit * np.power(dr0, major cycle)
selfcal_phase_dr0 = 2.0                             # dr0 parameter to calculate dynamcic range limits in major cycles with drinit * np.power(dr0, major cycle)
selfcal_phase_mindr = 5.0                           # minimum dynamic range for masking if calculated thresholds are lower
selfcal_phase_nsigma = 5                            # Factor to calculate theoretical noise threshold with nsigma * theoretical_noise
selfcal_phase_uvmin = [0.5,0.3,0.0,0.0,0.0,0.0]     # Minimum u,v-range to use for phase self-calibration during major cylces, 1 value per cycle
selfcal_phase_uvmax = [3000,3000,3000,3000,3000,3000]    # Maximum u,v-range to use for phase self-calibration during major cylces, 1 value per cycle
selfcal_phase_solint = 'auto'                       # Selfcal solution intervals for each major cycle as a list (e.g. [10,5,3]) or 'auto' for an automatic calculation
selfcal_phase_nfbin = 32                            # Number of frequency solution intervals
selfcal_amp = 'auto'                                # Do amplitude calibration, possible values True, False, 'auto'
selfcal_amp_auto_limit = 1.0                        # Threshold for the sum of clean components in Jy in the last model to set amp calibration True in auto mode
selfcal_amp_minorcycle = 3                          # Maximum number of additional minor cycles to create amplitude model
selfcal_amp_minorcycle_function = 'square'          # Type of function to decrease threshold for minor cycles, possible values: 'square', 'power', 'linear', should be the same as for phase calibration
selfcal_amp_c0 = 10.0                               # c0 parameter to calculate noise DR with (c0 + minor_cycle * c0) * (major_cycle + 1), should be the same as for phase calibration
selfcal_amp_c1 = 5.0                                # c1 parameter for clean threshold with mask_threshold / c1, should be the same as for phase calibration
selfcal_amp_drinit = 30                             # drinit parmeter to calculate dynamcic range limits in major cycles with drinit * np.power(dr0, major cycle), should be the same as for phase calibration
selfcal_amp_dr0 = 2.0                               # dr0 parameter to calculate dynamcic range limits in major cycles with drinit * np.power(dr0, major cycle), should be the same as for phase calibration
selfcal_amp_mindr = 5.0                             # minimum dynamic range for masking if calculated thresholds are lower, should be the same as for phase calibration
selfcal_amp_nsigma = 5                              # Factor to calculate theoretical noise threshold with nsigma * theoretical_noise, should be the same as for phase calibration
selfcal_amp_uvmin = 0.0                             # Minimum u,v-range to use for amplitude self-calibration during major cycles
selfcal_amp_uvmax = 3000                            # Maximum u,v-range to use for amplitude self-calibration during major cycles
selfcal_amp_solint = 'auto'                         # Selfcal solution interval for amplitude calibration (e.g. 20) or 'auto' for an automatic calculation
selfcal_amp_nfbin = 32                              # Number of solution intervals over frequency for amplitude calibration
selfcal_amp_ratio = 1.2                             # Ratio of the dirty image min, max, std before and after amplitude calibration to verify amplitude calibration as good

[CONTINUUM]
continuum_gaussianity = 1e-2                        # Gaussianity parameter for residual images in all steps to verify them as good (see scipy.stats.normaltest)
continuum_mfimage = True                            # Multi-frequency continuum imaging
continuum_mfimage_imsize = 3073                     # Image size in pixels
continuum_mfimage_cellsize = 4                      # Pixel size in arcseconds
continuum_mfimage_minorcycle = 5                    # Maximum number of cycles to clean the continuum image before automatic stop
continuum_mfimage_c1 = 5.0                          # c1 parameter for clean threshold with mask_threshold/c1
continuum_mfimage_drinc = 10.0                      # Increment for each iteration for the masking using max(residual map)/drinc
continuum_mfimage_mindr = 10.0                      # Minimum increase in dynamic range for the first cycle (in case calculated DR is lower)
continuum_mfimage_nsigma = 5                        # Factor to calculate theoretical noise threshold with nsigma * theoretical_noise
continuum_chunkimage = False                         # Chunk continuum imaging
continuum_chunkimage_startchannels = [0,32,64,96,128,160]      # Starting subbands for each chunk
continuum_chunkimage_endchannels = [31,63,95,127,159]          # Ending subband for each chunk
continuum_chunkimage_imsize = 2049                  # Image size of the chunk images
continuum_chunkimage_cellsize = 4                   # Cell size of the chunk images
continuum_chunkimage_minorcycle = 5                 # Maximum minor cycles after iterative chunk imaging is stopped
continuum_chunkimage_c1 = 5.0                       # c1 parameter for clean threshold with mask_threshold / c1
continuum_chunkimage_drinc = 10.0                   # Increment for each iteration for the masking using max(residual map)/drinc
continuum_chunkimage_mindr = 5.0                    # Minimum increase in dynamic range for the first cycle (in case calculated DR is lower)
continuum_chunkimage_nsigma = 5                     # Factor to calculate theoretical noise threshold with nsigma * theoretical_noise

[LINE]
line_beams = 'all'                                  # Beams to run line imaging on, list of integers (e.g. 1,2,3) or 'all'
line_first_level_threads = 16                       # set the first level threads for line
line_second_level_threads = 32                      # set the second level threads for line
line_cube_channel_list = [[1059, 4712], [4389, 8042], [7719, 11372], [11048, 12266]]
line_cube_channelwidth_list = [3.6621e-05, 3.6621e-05, 3.6621e-05, 1.2207e-05] # list of channel widths of the cube for splitting data
line_splitdata = True                               # if True: split the band into subbands for faster processing
line_splitdata_chunkbandwidth = 0.009375             # in GHz: defines number of subbands and is 0.3/(number of subbands): default for 16 subbands is 0.01875 = 0.3/16 GHz or 32 chunks with 0.009375
line_splitdata_channelbandwidth = 0.000036621       # [Deprecated, will be overridden by values in line_cube_channelwidth_list], in GHz
line_transfergains = True 	  		                # if False no selfcal solutions will be applied to the data. Default is True.
line_subtract = True                                # Subtract continuum from the uv data
line_subtract_mode = 'uvmodel'                      # Continuum subtraction method: if 'uvmodel' the last continuum model is taken, if 'uvlin' uvlin is applied to each subband
line_subtract_mode_uvmodel_majorcycle_function = 'square'
line_subtract_mode_uvmodel_minorcycle_function = 'square'
line_subtract_mode_uvmodel_minorcycle = 3
line_subtract_mode_uvmodel_c0 = 10.0
line_subtract_mode_uvmodel_c1 = 5.0
line_subtract_mode_uvmodel_drinit = 25
line_subtract_mode_uvmodel_dr0 = 2.0
line_subtract_mode_uvmodel_nsigma = 30
line_subtract_mode_uvmodel_imsize = 513
line_subtract_mode_uvmodel_cellsize = 10
line_subtract_mode_uvmodel_minorcycle0_dr = 3.0
line_image = True
line_image_channels = '2800,3600' # [Deprecated, will be overriden] Two comma seperated values as a string with the beginning and end channels, zero based, in the binned channel range
line_image_imsize = 661
line_image_cellsize = 6
line_image_centre = ''
line_image_robust = 0.0
line_clean = False
line_image_ratio_limit = 1.05
line_image_c0 = 10.0
line_image_c1 = 5.0
line_image_nsigma = 45
line_image_minorcycle0_dr = 5.0
line_image_dr0 = 2.0
line_image_restorbeam = ''
line_image_convolbeam = ''
line_always_cleanup = True                         # In case line fails, auxiliary files are going to be deleted

[POLARISATION]
polarisation_qu = True                              # Create Q-/U-images
polarisation_qu_startsubband = 0                    # First subband to image
polarisation_qu_endsubband = 191                    # Last subband to image
polarisation_qu_nsubband = 8                        # Number of subbands to combine for one image
polarisation_qu_imsize = 2049                       # Image size of the Q-/U-images
polarisation_qu_cellsize = 4                        # Cell size of the Q-/U-images
polarisation_qu_clean_sigma = 1.0                   # Clean threshold factor (sigma*std of map)
polarisation_qu_cube = True                         # Create a cube from the Q- and U-images
polarisation_qu_cube_delete = True                  # Delete the individual channel products after successfully creating the cubes
polarisation_v = True                               # Create V-image
polarisation_v_imsize = 3073                        # Image size of the V-image
polarisation_v_cellsize = 4                         # Cell size of the V-image
polarisation_v_clean_sigma = 1.0                    # Clean threshold factor (sigma*std of map)

[MOSAIC]
mosaic_continuum_mf = True
mosaic_continuum_chunks = False
mosaic_line = False
mosaic_polarisation = False

[TRANSFER]
transfer_convert_selfcaluv2uvfits = True              # Copy the selfcal solutions to the original dataset and export as UVFITS<|MERGE_RESOLUTION|>--- conflicted
+++ resolved
@@ -27,16 +27,10 @@
 prepare_obsnum_target = None                        # Observation number of the target, format: NNN, e.g. '003'
 prepare_target_beams = None                         # Target beam numbers to copy, format: 'all' for all beams, '' for no target, and 'NN,MM,...' for certain beam numbers, e.g. '00,01'
 prepare_bypass_alta = False                         # Set to true if you don't want to fetch data from the ALTA archive
-<<<<<<< HEAD
-prepare_split = False                               # (deprecated) Split a part of the dataset out for the quicklook pipeline
-prepare_split_startchannel = 12288                  # (depracated) First channel to split out
-prepare_split_endchannel = 14335                    # (depracated) Last channel to split out
 
 [SPLIT]
 split_startchannel = 12288                          # First channel to split out
 split_endchannel = 24575                           # Last channel to split out
-=======
->>>>>>> 990cc38e
 
 [PREFLAG]
 preflag_shadow = True                               # Flag all datasets for shadowed antennas
