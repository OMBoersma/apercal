--- conflicted
+++ resolved
@@ -48,16 +48,6 @@
 preflag_aoflagger_polcalstrat = 'polcal.rfis'       # Flagging strategy for the polarised calibrator
 preflag_aoflagger_targetstrat = 'target.rfis'       # Flagging strategy for the target beams
 
-<<<<<<< HEAD
-[CONVERT]
-convert_fluxcal = True                              # Convert the flux calibrator dataset
-convert_polcal = True                               # Convert the polarised calibrator dataset
-convert_target = True                               # Convert the target beam dataset
-convert_targetbeams = 'all'                         # Targetbeams to convert, options: 'all' or '00,01,02'
-convert_removeuvfits = False                        # Remove the UVFITS files
-
-=======
->>>>>>> 2b6aca95
 [CROSSCAL]
 crosscal_refant = 'RT2'                             # Reference antenna used through all cross calibration steps
 crosscal_tec = False                                # TEC corrections for all datasets
