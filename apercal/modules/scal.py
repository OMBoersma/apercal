--- conflicted
+++ resolved
@@ -770,66 +770,6 @@
                                     invert.robust = -2
                                     invert.go()
                                     # Check if dirty image and beam is there and ok
-<<<<<<< HEAD
-                                    if os.path.isdir(str(majc).zfill(2) + '/map_00') and os.path.isdir(str(majc).zfill(2) + '/beam_00'):
-                                        selfcaltargetbeamsphasebeamstatus[majc] = True
-                                        selfcaltargetbeamsphasemapstats[majc,:] = imstats.getimagestats(self, str(majc).zfill(2) + '/map_00')
-                                        if qa.checkdirtyimage(self, str(majc).zfill(2) + '/map_00'):
-                                            selfcaltargetbeamsphasemapstatus[majc] = True
-                                        else:
-                                            selfcaltargetbeamsphasemapstatus[majc] = False
-                                            selfcaltargetbeamsphasestatus = False
-                                            logger.error('Beam ' + self.beam + ': Dirty image for major cycle ' + str(majc) + ' is invalid. Stopping self calibration!')
-                                            stop = True
-                                            selfcaltargetbeamsphasefinalmajor = majc
-                                            selfcaltargetbeamsphasefinalminor = minc
-                                            break
-                                    else:
-                                        selfcaltargetbeamsphasebeamstatus[majc] = False
-                                        selfcaltargetbeamsphasestatus = False
-                                        logger.error('Beam ' + self.beam + ': Dirty image or beam for major cycle ' + str(majc) + ' not found. Stopping self-calibration!')
-                                        stop = True
-                                        selfcaltargetbeamsphasefinalmajor = majc
-                                        selfcaltargetbeamsphasefinalminor = minc
-                                        break
-                                    dirtystats = imstats.getimagestats(self, str(majc).zfill(2) + '/map_00') # Min, max, rms of the dirty image
-                                    TNdr = masking.calc_theoretical_noise_dr(dirtystats[1], TN, self.selfcal_phase_nsigma) # Theoretical noise dynamic range
-                                    DRdr = masking.calc_dynamic_range_dr(mindr_list, minc, self.selfcal_phase_mindr) # Dynamic range dynamic range
-                                    Ndr = masking.calc_noise_dr(minc, majc, self.selfcal_phase_c0) # Noise dynamic range
-                                    TNth = masking.calc_theoretical_noise_threshold(dirtystats[1], TNdr) # Theoretical noise threshold
-                                    DRth = masking.calc_dynamic_range_threshold(dirtystats[1], DRdr) # Dynamic range threshold
-                                    Nth = masking.calc_noise_threshold(dirtystats[1], Ndr) # Noise threshold
-                                    Mth = masking.calc_mask_threshold(TNth, Nth, DRth) # Masking threshold
-                                    Cc = masking.calc_clean_cutoff(Mth[0], self.selfcal_phase_c1) # Clean cutoff
-                                    selfcaltargetbeamsphasemaskthreshold[majc, minc] = Mth[0]
-                                    selfcaltargetbeamsphasethresholdtype[majc, minc] = Mth[1]
-                                    selfcaltargetbeamsphasecleanthreshold[majc, minc] = Cc
-                                    if majc == 0: # Create mask from dirty image in the first major cycle
-                                        beampars = masking.get_beam(self, invert.map, invert.beam)
-                                        masking.create_mask(self, str(majc).zfill(2) + '/map_00', str(majc).zfill(2) + '/mask_00', Mth[0], TN, beampars=beampars)
-                                    else: # Otherwise copy the mask from the last minor cycle of the previous major iteration
-                                        subs_managefiles.director(self, 'cp', str(majc).zfill(2) + '/mask_00', file_=str(majc-1).zfill(2) + '/mask_' + str(self.selfcal_phase_minorcycle-1).zfill(2))
-                                    # Check if mask is there and ok
-                                    if os.path.isdir(str(majc).zfill(2) + '/mask_00'):
-                                        selfcaltargetbeamsphasemaskstats[majc, minc, :] = imstats.getmaskstats(self, str(majc).zfill(2) + '/mask_00', self.selfcal_image_imsize)
-                                        if qa.checkmaskimage(self, str(majc).zfill(2) + '/mask_00'):
-                                            selfcaltargetbeamsphasemaskstatus[majc, minc] = True
-                                        else:
-                                            selfcaltargetbeamsphasemaskstatus[majc, minc] = False
-                                            selfcaltargetbeamsphasestatus = False
-                                            logger.error('Beam ' + self.beam + ': Mask image for cycle ' + str(majc) + '/' + str(minc) + ' is invalid. Stopping self-calibration!')
-                                            stop = True
-                                            selfcaltargetbeamsphasefinalmajor = majc
-                                            selfcaltargetbeamsphasefinalminor = minc
-                                            break
-                                    else:
-                                        selfcaltargetbeamsphasemaskstatus[majc, minc] = False
-                                        selfcaltargetbeamsphasestatus = False
-                                        logger.error('Beam ' + self.beam + ': Mask image for cycle ' + str(majc) + '/' + str(minc) + ' not found. Stopping self-calibration!')
-                                        stop = True
-                                        selfcaltargetbeamsphasefinalmajor = majc
-                                        selfcaltargetbeamsphasefinalminor = minc
-=======
                                     if os.path.isdir('amp/map_00') and os.path.isdir('amp/beam_00'):
                                         selfcaltargetbeamsampbeamstatus = True
                                         selfcaltargetbeamsampmapstats[:] = imstats.getimagestats(self, 'amp/map_00')
@@ -869,7 +809,6 @@
                                         logger.error('Beam ' + self.beam + ': Mask image for amplitude self-calibration not found. Stopping self-calibration!')
                                         stop = True
                                         selfcaltargetbeamsampfinalminor = minc
->>>>>>> f277e441
                                         break
                                     TNdr = masking.calc_theoretical_noise_dr(dirtystats[1], TN, self.selfcal_amp_nsigma)  # Theoretical noise dynamic range
                                     DRdr = masking.calc_dynamic_range_dr(mindr_list, minc, self.selfcal_amp_mindr)  # Dynamic range dynamic range
@@ -891,27 +830,6 @@
                                     mfclean.region = '"' + 'mask(amp/mask_00)' + '"'
                                     mfclean.go()
                                     # Check if clean component image is there and ok
-<<<<<<< HEAD
-                                    if os.path.isdir(str(majc).zfill(2) + '/model_00'):
-                                        selfcaltargetbeamsphasemodelstats[majc, minc, :] = imstats.getmodelstats(self, str(majc).zfill(2) + '/model_00')
-                                        if qa.checkmodelimage(self, str(majc).zfill(2) + '/model_00'):
-                                            selfcaltargetbeamsphasemodelstatus[majc, minc] = True
-                                        else:
-                                            selfcaltargetbeamsphasemodelstatus[majc, minc] = False
-                                            selfcaltargetbeamsphasestatus = False
-                                            logger.error('Beam ' + self.beam + ': Clean component image for cycle ' + str(majc) + '/' + str(minc) + ' is invalid. Stopping self-calibration!')
-                                            stop = True
-                                            selfcaltargetbeamsphasefinalmajor = majc
-                                            selfcaltargetbeamsphasefinalminor = minc
-                                            break
-                                    else:
-                                        selfcaltargetbeamsphasemodelstatus[majc, minc] = False
-                                        selfcaltargetbeamsphasestatus = False
-                                        logger.error('Beam ' + self.beam + ': Clean component image for cycle ' + str(majc) + '/' + str(minc) + ' not found. Stopping self-calibration!')
-                                        stop = True
-                                        selfcaltargetbeamsphasefinalmajor = majc
-                                        selfcaltargetbeamsphasefinalminor = minc
-=======
                                     if os.path.isdir('amp/model_00'):
                                         selfcaltargetbeamsampmodelstats[minc, :] = imstats.getmodelstats(self, 'amp/model_00')
                                         if qa.checkmodelimage(self, 'amp/model_00'):
@@ -929,7 +847,6 @@
                                         logger.error('Beam ' + self.beam + ': Clean component image for cycle ' + str(minc) + ' not found. Stopping self-calibration!')
                                         stop = True
                                         selfcaltargetbeamsampfinalminor = minc
->>>>>>> f277e441
                                         break
                                     restor = lib.miriad('restor')  # Create the restored image
                                     restor.model = 'amp/model_00'
@@ -939,27 +856,6 @@
                                     restor.mode = 'clean'
                                     restor.go()
                                     # Check if restored image is there and ok
-<<<<<<< HEAD
-                                    if os.path.isdir(str(majc).zfill(2) + '/image_00'):
-                                        selfcaltargetbeamsphaseimagestats[majc, minc, :] = imstats.getimagestats(self, str(majc).zfill(2) + '/image_00')
-                                        if qa.checkrestoredimage(self, str(majc).zfill(2) + '/image_00'):
-                                            selfcaltargetbeamsphaseimagestatus[majc, minc] = True
-                                        else:
-                                            selfcaltargetbeamsphaseimagestatus[majc, minc] = False
-                                            selfcaltargetbeamsphasestatus = False
-                                            logger.error('Beam ' + self.beam + ': Restored image for cycle ' + str(majc) + '/' + str(minc) + ' is invalid. Stopping self-calibration!')
-                                            stop = True
-                                            selfcaltargetbeamsphasefinalmajor = majc
-                                            selfcaltargetbeamsphasefinalminor = minc
-                                            break
-                                    else:
-                                        selfcaltargetbeamsphaseimagestatus[majc, minc] = False
-                                        selfcaltargetbeamsphasestatus = False
-                                        logger.error('Beam ' + self.beam + ': Restored image for cycle ' + str(majc) + '/' + str(minc) + ' not found. Stopping self-calibration!')
-                                        stop = True
-                                        selfcaltargetbeamsphasefinalmajor = majc
-                                        selfcaltargetbeamsphasefinalminor = minc
-=======
                                     if os.path.isdir('amp/image_00'):
                                         selfcaltargetbeamsampimagestats[minc, :] = imstats.getimagestats(self, 'amp/image_00')
                                         if qa.checkrestoredimage(self, 'amp/image_00'):
@@ -977,68 +873,20 @@
                                         logger.error('Beam ' + self.beam + ': Restored image for cycle ' + str(minc) + ' not found. Stopping self-calibration!')
                                         stop = True
                                         selfcaltargetbeamsampfinalminor = minc
->>>>>>> f277e441
                                         break
                                     restor.mode = 'residual'  # Create the residual image
                                     restor.out = 'amp/residual_00'
                                     restor.go()
-<<<<<<< HEAD
-                                    residualstats = imstats.getimagestats(self, str(majc).zfill(2) + '/residual_00') # Min, max, rms of the residual image
-                                    selfcaltargetbeamsphaseresidualstats[majc, minc, :] = residualstats
-                                    currdr = dirtystats[1]/residualstats[1]
-                                    logger.info('Beam ' + self.beam + ': Dynamic range is ' + '%.3f' % currdr + ' for cycle ' + str(majc) + '/' + str(minc))
-                                    selfcaltargetbeamsphasefinalminor = minc
-=======
                                     residualstats = imstats.getimagestats(self, 'amp/residual_00')  # Min, max, rms of the residual image
                                     selfcaltargetbeamsampresidualstats[minc, :] = residualstats
                                     currdr = dirtystats[1] / residualstats[2]
                                     logger.info('Beam ' + self.beam + ': Dynamic range is ' + '%.3f' % currdr + ' for cycle ' + str(minc))
                                     selfcaltargetbeamsampfinalminor = minc
->>>>>>> f277e441
                                     if Mth[1] == 'TN':
                                         TNreached = True
                                         logger.info('Beam ' + self.beam + ': Theoretical noise threshold reached. Using last model for final self-calibration!')
                                     else:
                                         TNreached = False
-<<<<<<< HEAD
-                                else: # Use the first clean model to continue cleaning
-                                    TNdr = masking.calc_theoretical_noise_dr(dirtystats[1], TN, self.selfcal_phase_nsigma) # Theoretical noise dynamic range
-                                    DRdr = masking.calc_dynamic_range_dr(mindr_list, minc, self.selfcal_phase_mindr) # Dynamic range dynamic range
-                                    Ndr = masking.calc_noise_dr(minc, majc, self.selfcal_phase_c0) # Noise dynamic range
-                                    TNth = masking.calc_theoretical_noise_threshold(dirtystats[1], TNdr) # Theoretical noise threshold
-                                    DRth = masking.calc_dynamic_range_threshold(dirtystats[1], DRdr) # Dynamic range threshold
-                                    Nth = masking.calc_noise_threshold(dirtystats[1], Ndr) # Noise threshold
-                                    Mth = masking.calc_mask_threshold(TNth, Nth, DRth) # Masking threshold
-                                    Cc = masking.calc_clean_cutoff(Mth[0], self.selfcal_phase_c1) # Clean cutoff
-                                    selfcaltargetbeamsphasemaskthreshold[majc, minc] = Mth[0]
-                                    selfcaltargetbeamsphasethresholdtype[majc, minc] = Mth[1]
-                                    selfcaltargetbeamsphasecleanthreshold[majc, minc] = Cc
-                                    masking.create_mask(self, str(majc).zfill(2) + '/image_' + str(minc-1).zfill(2), str(majc).zfill(2) + '/mask_' + str(minc).zfill(2), Mth[0], TN, beampars=None)
-                                    # Check if mask is there and ok
-                                    if os.path.isdir(str(majc).zfill(2) + '/mask_' + str(minc).zfill(2)):
-                                        selfcaltargetbeamsphasemaskstats[majc, minc, :] = imstats.getmaskstats(self, str(majc).zfill(2) + '/mask_' + str(minc).zfill(2), self.selfcal_image_imsize)
-                                        if qa.checkmaskimage(self, str(majc).zfill(2) + '/mask_' + str(minc).zfill(2)):
-                                            selfcaltargetbeamsphasemaskstatus[majc, minc] = True
-                                        else:
-                                            selfcaltargetbeamsphasemaskstatus[majc, minc] = False
-                                            selfcaltargetbeamsphasestatus = False
-                                            msg = 'Beam ' + self.beam + ': Mask image for cycle ' + str(majc) + '/' + str(minc) + ' is invalid. Stopping self-calibration!'
-                                            logger.error(msg)
-                                            raise ApercalException(msg)
-                                            stop = True
-                                            selfcaltargetbeamsphasefinalmajor = majc
-                                            selfcaltargetbeamsphasefinalminor = minc
-                                            break
-                                    else:
-                                        selfcaltargetbeamsphasemaskstatus[majc, minc] = False
-                                        selfcaltargetbeamsphasestatus = False
-                                        msg = 'Beam ' + self.beam + ': Mask image for cycle ' + str(majc) + '/' + str(minc) + ' not found. Stopping self-calibration!'
-                                        logger.error(msg)
-                                        raise ApercalException(msg)
-                                        stop = True
-                                        selfcaltargetbeamsphasefinalmajor = majc
-                                        selfcaltargetbeamsphasefinalminor = minc
-=======
                                 else:
                                     TNdr = masking.calc_theoretical_noise_dr(dirtystats[1], TN, self.selfcal_amp_nsigma)  # Theoretical noise dynamic range
                                     DRdr = masking.calc_dynamic_range_dr(mindr_list, minc, self.selfcal_amp_mindr)  # Dynamic range dynamic range
@@ -1070,7 +918,6 @@
                                         logger.error('Beam ' + self.beam + ': Mask image for cycle ' + str(minc) + ' not found. Stopping self-calibration!')
                                         stop = True
                                         selfcaltargetbeamsampfinalminor = minc
->>>>>>> f277e441
                                         break
                                     mfclean = lib.miriad('mfclean')  # Clean the image down to the calculated threshold
                                     mfclean.map = 'amp/map_00'
@@ -1082,31 +929,6 @@
                                     mfclean.region = '"' + 'mask(amp/mask_' + str(minc).zfill(2) + ')' + '"'
                                     mfclean.go()
                                     # Check if clean component image is there and ok
-<<<<<<< HEAD
-                                    if os.path.isdir(str(majc).zfill(2) + '/model_' + str(minc).zfill(2)):
-                                        selfcaltargetbeamsphasemodelstats[majc, minc, :] = imstats.getmodelstats(self, str(majc).zfill(2) + '/model_' + str(minc).zfill(2))
-                                        if qa.checkmodelimage(self, str(majc).zfill(2) + '/model_' + str(minc).zfill(2)):
-                                            selfcaltargetbeamsphasemodelstatus[majc, minc] = True
-                                        else:
-                                            selfcaltargetbeamsphasemodelstatus[majc, minc] = False
-                                            selfcaltargetbeamsphasestatus = False
-                                            msg = 'Beam ' + self.beam + ': Clean component image for cycle ' + str(majc) + '/' + str(minc) + ' is invalid. Stopping self-calibration!'
-                                            logger.error(msg)
-                                            raise ApercalException(msg)
-                                            stop = True
-                                            selfcaltargetbeamsphasefinalmajor = majc
-                                            selfcaltargetbeamsphasefinalminor = minc
-                                            break
-                                    else:
-                                        selfcaltargetbeamsphasemodelstatus[majc, minc] = False
-                                        selfcaltargetbeamsphasestatus = False
-                                        msg = 'Beam ' + self.beam + ': Clean component image for cycle ' + str(majc) + '/' + str(minc) + ' not found. Stopping self-calibration!'
-                                        logger.error(msg)
-                                        raise ApercalException(msg)
-                                        stop = True
-                                        selfcaltargetbeamsphasefinalmajor = majc
-                                        selfcaltargetbeamsphasefinalminor = minc
-=======
                                     if os.path.isdir('amp/model_' + str(minc).zfill(2)):
                                         selfcaltargetbeamsampmodelstats[minc, :] = imstats.getmodelstats(self, 'amp/model_' + str(minc).zfill(2))
                                         if qa.checkmodelimage(self, 'amp/model_' + str(minc).zfill(2)):
@@ -1124,7 +946,6 @@
                                         logger.error('Beam ' + self.beam + ': Clean component image for cycle ' + str(minc) + ' not found. Stopping self-calibration!')
                                         stop = True
                                         selfcaltargetbeamsampfinalminor = minc
->>>>>>> f277e441
                                         break
                                     restor = lib.miriad('restor')  # Create the restored image
                                     restor.model = 'amp/model_' + str(minc).zfill(2)
@@ -1134,27 +955,6 @@
                                     restor.mode = 'clean'
                                     restor.go()
                                     # Check if restored image is there and ok
-<<<<<<< HEAD
-                                    if os.path.isdir(str(majc).zfill(2) + '/image_' + str(minc).zfill(2)):
-                                        selfcaltargetbeamsphaseimagestats[majc, minc, :] = imstats.getimagestats(self, str(majc).zfill(2) + '/image_00')
-                                        if qa.checkrestoredimage(self, str(majc).zfill(2) + '/image_' + str(minc).zfill(2)):
-                                            selfcaltargetbeamsphaseimagestatus[majc, minc] = True
-                                        else:
-                                            selfcaltargetbeamsphaseimagestatus[majc, minc] = False
-                                            selfcaltargetbeamsphasestatus = False
-                                            logger.error('Beam ' + self.beam + ': Restored image for cycle ' + str(majc) + '/' + str(minc) + ' is invalid. Stopping self-calibration!')
-                                            stop = True
-                                            selfcaltargetbeamsphasefinalmajor = majc
-                                            selfcaltargetbeamsphasefinalminor = minc
-                                            break
-                                    else:
-                                        selfcaltargetbeamsphaseimagestatus[majc, minc] = False
-                                        selfcaltargetbeamsphasestatus = False
-                                        logger.error('Beam ' + self.beam + ': Restored image for cycle ' + str(majc) + '/' + str(minc) + ' not found. Stopping self-calibration!')
-                                        stop = True
-                                        selfcaltargetbeamsphasefinalmajor = majc
-                                        selfcaltargetbeamsphasefinalminor = minc
-=======
                                     if os.path.isdir('amp/image_' + str(minc).zfill(2)):
                                         selfcaltargetbeamsampimagestats[minc, :] = imstats.getimagestats(self, 'amp/image_00')
                                         if qa.checkrestoredimage(self, 'amp/image_' + str(minc).zfill(2)):
@@ -1172,24 +972,15 @@
                                         logger.error('Beam ' + self.beam + ': Restored image for cycle ' + str(minc) + ' not found. Stopping self-calibration!')
                                         stop = True
                                         selfcaltargetbeamsampfinalminor = minc
->>>>>>> f277e441
                                         break
                                     restor.mode = 'residual'  # Create the residual image
                                     restor.out = 'amp/residual_' + str(minc).zfill(2)
                                     restor.go()
-<<<<<<< HEAD
-                                    residualstats = imstats.getimagestats(self, str(majc).zfill(2) + '/residual_' + str(minc).zfill(2)) # Min, max, rms of the residual image
-                                    selfcaltargetbeamsphaseresidualstats[majc, minc, :] = residualstats
-                                    currdr = dirtystats[1]/residualstats[1]
-                                    logger.info('Beam ' + self.beam + ': Dynamic range is ' + '%.3f' % currdr + ' for cycle ' + str(majc) + '/' + str(minc))
-                                    selfcaltargetbeamsphasefinalminor = minc
-=======
                                     residualstats = imstats.getimagestats(self, 'amp/residual_' + str(minc).zfill(2))  # Min, max, rms of the residual image
                                     selfcaltargetbeamsampresidualstats[minc, :] = residualstats
                                     currdr = dirtystats[1] / residualstats[2]
                                     logger.info('Beam ' + self.beam + ': Dynamic range is ' + '%.3f' % currdr + ' for cycle ' + str(minc))
                                     selfcaltargetbeamsampfinalminor = minc
->>>>>>> f277e441
                                     if Mth[1] == 'TN':
                                         TNreached = True
                                         logger.info('Beam ' + self.beam + ': Theoretical noise threshold reached. Using last model for final self-calibration!')
@@ -1202,443 +993,6 @@
                                 logger.warning('Beam ' + self.beam + ': Theoretical noise limit not reached for final amplitude self-calibration model! Your model might be incomplete!')
                             else:
                                 pass
-<<<<<<< HEAD
-                        # Do the self calibration in the normal cycle
-                        selfcaltargetbeamsphasefinalmajor = majc
-                        selfcaltargetbeamsphasefinalminor = minc
-                        selfcal = lib.miriad('selfcal')
-                        selfcal.vis = self.target
-                        selfcal.select = '"' + 'uvrange(' + str(self.selfcal_phase_uvmin[majc]) + ',' + str(self.selfcal_phase_uvmax[majc]) + ')"'
-                        selfcal.model = str(majc).zfill(2) + '/model_' + str(minc).zfill(2)
-                        if self.selfcal_phase_solint == 'auto':
-                            selfcal.interval = calc_scal_interval(selfcaltargetbeamsphasemodelstats[majc, minc, 1], TN, 720, 66, self.selfcal_phase_nfbin, 2, 3.0, majc+1)
-                        else:
-                            selfcal.interval = self.selfcal_phase_solint[majc]
-                        if self.selfcal_refant == '': # Choose reference antenna if given
-                            pass
-                        else:
-                            selfcal.refant = self.selfcal_refant
-                        selfcal.options = 'phase,mfs'
-                        selfcal.nfbin = self.selfcal_phase_nfbin
-                        selfcal.go()
-                    else:
-                        # When theoretical noise is reached, do a last self-calibration round
-                        selfcal = lib.miriad('selfcal')
-                        selfcal.vis = self.target
-                        selfcal.select = '"' + 'uvrange(' + str(self.selfcal_phase_uvmin[-1]) + ',' + str(self.selfcal_phase_uvmax[-1]) + ')"'
-                        selfcal.model = str(selfcaltargetbeamsphasefinalmajor).zfill(2) + '/model_' + str(selfcaltargetbeamsphasefinalminor).zfill(2) # Update model via param file
-                        if self.selfcal_phase_solint == 'auto':
-                            selfcal.interval = calc_scal_interval(selfcaltargetbeamsphasemodelstats[selfcaltargetbeamsphasefinalmajor, selfcaltargetbeamsphasefinalminor, 1], TN, 720, 66, self.selfcal_phase_nfbin, 2, 3.0, majc+1)
-                        else:
-                            selfcal.interval = self.selfcal_phase_solint[-1]
-                        if self.selfcal_refant == '': # Choose reference antenna if given
-                            pass
-                        else:
-                            selfcal.refant = self.selfcal_refant
-                        selfcal.options = 'phase,mfs'
-                        selfcal.nfbin = self.selfcal_phase_nfbin
-                        selfcal.go()
-            # Check final residual image for gaussianity, we should add more metrics here to check selfcal
-            if TNreached or (self.selfcal_phase_minorcycle == selfcaltargetbeamsphasefinalminor and self.selfcal_phase_majorcycle == selfcaltargetbeamsphasefinalmajor):
-                if qa.checkimagegaussianity(self, str(selfcaltargetbeamsphasefinalmajor).zfill(2) + '/residual_' + str(selfcaltargetbeamsphasefinalminor).zfill(2), self.selfcal_phase_gaussianity):
-                    selfcaltargetbeamsphaseresidualstatus = True
-                    selfcaltargetbeamsphasestatus = True
-                    logger.info('Beam ' + self.beam + ': Iterative phase self calibration successfully done!')
-                else:
-                    selfcaltargetbeamsphaseresidualstatus = False
-                    selfcaltargetbeamsphasestatus = False
-                    logger.warning('Beam ' + self.beam + ': Final residual image shows non-gaussian statistics. Phase self-calibration was not successful!')
-            else:
-                selfcaltargetbeamsphasestatus = False
-                logger.warning('Beam ' + self.beam + ': Iterative phase self-calibration did not reach the final cycle or the theoretical noise. Calibration was not successful.')
-        else:
-            logger.warning('Beam ' + self.beam + ': Not doing iterative phase self-calibration!')
-
-        # Save the derived parameters to the parameter file
-
-        subs_param.add_param(self, beam + '_targetbeams_phase_status', selfcaltargetbeamsphasestatus)
-        subs_param.add_param(self, beam + '_targetbeams_phase_mapstatus', selfcaltargetbeamsphasemapstatus)
-        subs_param.add_param(self, beam + '_targetbeams_phase_mapstats', selfcaltargetbeamsphasemapstats)
-        subs_param.add_param(self, beam + '_targetbeams_phase_beamstatus', selfcaltargetbeamsphasebeamstatus)
-        subs_param.add_param(self, beam + '_targetbeams_phase_maskstatus', selfcaltargetbeamsphasemaskstatus)
-        subs_param.add_param(self, beam + '_targetbeams_phase_maskstats', selfcaltargetbeamsphasemaskstats)
-        subs_param.add_param(self, beam + '_targetbeams_phase_modelstatus', selfcaltargetbeamsphasemodelstatus)
-        subs_param.add_param(self, beam + '_targetbeams_phase_modelstats', selfcaltargetbeamsphasemodelstats)
-        subs_param.add_param(self, beam + '_targetbeams_phase_imagestatus', selfcaltargetbeamsphaseimagestatus)
-        subs_param.add_param(self, beam + '_targetbeams_phase_imagestats', selfcaltargetbeamsphaseimagestats)
-        subs_param.add_param(self, beam + '_targetbeams_phase_residualstatus', selfcaltargetbeamsphaseresidualstatus)
-        subs_param.add_param(self, beam + '_targetbeams_phase_residualstats', selfcaltargetbeamsphaseresidualstats)
-        subs_param.add_param(self, beam + '_targetbeams_phase_maskthreshold', selfcaltargetbeamsphasemaskthreshold)
-        subs_param.add_param(self, beam + '_targetbeams_phase_cleanthreshold', selfcaltargetbeamsphasecleanthreshold)
-        subs_param.add_param(self, beam + '_targetbeams_phase_thresholdtype', selfcaltargetbeamsphasethresholdtype)
-        subs_param.add_param(self, beam + '_targetbeams_phase_final_majorcycle', selfcaltargetbeamsphasefinalmajor)
-        subs_param.add_param(self, beam + '_targetbeams_phase_final_minorcycle', selfcaltargetbeamsphasefinalminor)
-
-
-    def amp(self):
-        """
-        Executes amplitude self-calibration with the given parameters
-        """
-        subs_setinit.setinitdirs(self)
-
-        beam = 'selfcal_B' + str(self.beam).zfill(2)
-
-        # Create the parameters for the parameter file for the amplitude self-calibration
-
-        selfcaltargetbeamsampstatus = get_param_def(self, beam + '_targetbeams_amp_status', False)
-        selfcaltargetbeamsampapplystatus = get_param_def(self, beam + '_targetbeams_amp_applystatus', False)
-        selfcaltargetbeamsampmapstatus = get_param_def(self, beam + '_targetbeams_amp_mapstatus', False)
-        selfcaltargetbeamsampmapstats = get_param_def(self, beam + '_targetbeams_amp_mapstats', np.full((3), np.nan))
-        selfcaltargetbeamsampbeamstatus = get_param_def(self, beam + '_targetbeams_amp_beamstatus', False)
-        selfcaltargetbeamsampmaskstatus = get_param_def(self, beam + '_targetbeams_amp_maskstatus', np.full((self.selfcal_amp_minorcycle), False))
-        selfcaltargetbeamsampmaskstats = get_param_def(self, beam + '_targetbeams_amp_maskstats', np.full((self.selfcal_amp_minorcycle, 2), np.nan))
-        selfcaltargetbeamsampmodelstatus = get_param_def(self, beam + '_targetbeams_amp_modelstatus', np.full((self.selfcal_amp_minorcycle), False))
-        selfcaltargetbeamsampmodelstats = get_param_def(self, beam + '_targetbeams_amp_modelstats', np.full((self.selfcal_amp_minorcycle, 2), np.nan))
-        selfcaltargetbeamsampimagestatus = get_param_def(self, beam + '_targetbeams_phase_imagestatus', np.full((self.selfcal_amp_minorcycle), False))
-        selfcaltargetbeamsampimagestats = get_param_def(self, beam + '_targetbeams_phase_imagestats', np.full((self.selfcal_amp_minorcycle, 3), np.nan))
-        selfcaltargetbeamsampresidualstatus = get_param_def(self, beam + '_targetbeams_phase_residualstatus', False)
-        selfcaltargetbeamsampresidualstats = get_param_def(self, beam + '_targetbeams_phase_residualstats', np.full((self.selfcal_amp_minorcycle, 3), np.nan))
-        selfcaltargetbeamsampmaskthreshold = get_param_def(self, beam + '_targetbeams_phase_maskthreshold', np.full((self.selfcal_amp_minorcycle), np.nan))
-        selfcaltargetbeamsampcleanthreshold = get_param_def(self, beam + '_targetbeams_phase_cleanthreshold', np.full((self.selfcal_amp_minorcycle), np.nan))
-        selfcaltargetbeamsampthresholdtype = get_param_def(self, beam + '_targetbeams_phase_thresholdtype', np.full((self.selfcal_amp_minorcycle), 'NA'))
-        selfcaltargetbeamsampfinalminor = get_param_def(self, beam + '_targetbeams_phase_final_minorcycle', np.full((1), 0))
-
-        if self.selfcal_amp:
-            subs_setinit.setinitdirs(self)
-            subs_setinit.setdatasetnamestomiriad(self)
-            subs_managefiles.director(self, 'ch', self.selfcaldir)
-            # Check if phase self-calibration was successful
-            phasestatus = subs_param.get_param(self, beam + '_targetbeams_phase_status')
-            if phasestatus:
-                logger.info('Beam ' + self.beam + ': Amplitude self calibration')
-                # Apply the phase self-calibration
-                uvaver = lib.miriad('uvaver')
-                uvaver.vis = self.target
-                uvaver.out = self.target.rstrip('.mir') + '_amp.mir'
-                uvaver.go()
-                # Check if dataset was copied correctly
-                if os.path.isdir(self.target.rstrip('.mir') + '_amp.mir'):
-                    selfcaltargetbeamsampapplystatus = True
-                    subs_managefiles.director(self, 'mk', self.selfcaldir + '/amp') # Create the amplitude self-calibration directory
-                    phasemajor = subs_param.get_param(self, beam + '_targetbeams_phase_final_majorcycle') # Get the number of the last iteration during phase selfcal
-                    phaseminor = subs_param.get_param(self, beam + '_targetbeams_phase_final_minorcycle')
-                    lastphasemapmax = subs_param.get_param(self, beam + '_targetbeams_phase_mapstats')[phasemajor, 1]
-                    lastphaseresidualmax = subs_param.get_param(self, beam + '_targetbeams_phase_residualstats')[phasemajor, phaseminor, 1]
-                    lastphasedr = lastphasemapmax/lastphaseresidualmax
-                    mindr_list = masking.calc_dr_amp(lastphasedr, self.selfcal_amp_dr0, self.selfcal_amp_minorcycle, self.selfcal_amp_minorcycle_function)  # List with dynamic range dynamic range for minor cycles
-                    gaussianity, TN = masking.get_theoretical_noise(self, self.target.rstrip('.mir') + '_amp.mir')  # Gaussianity test and theoretical noise calculation using Stokes V image
-                    if gaussianity:
-                        pass
-                    else:
-                        logger.warning('Beam ' + self.beam + ': Stokes V image shows non-gaussian distribution. Your theoretical noise value might be off!')
-                    logger.info('Beam ' + self.beam + ': Theoretical noise is ' + '%.6f' % TN + ' Jy')
-                    TNreached = False  # Stop self-calibration if theoretical noise is reached
-                    stop = False
-                    for minc in range(self.selfcal_amp_minorcycle):
-                        if not TNreached:
-                            if minc == 0:  # Create a new dirty image after phase self-calibration
-                                invert = lib.miriad('invert')  # Create the dirty image
-                                invert.vis = self.target.rstrip('.mir') + '_amp.mir'
-                                invert.map = 'amp/map_00'
-                                invert.beam = 'amp/beam_00'
-                                invert.imsize = self.selfcal_image_imsize
-                                invert.cell = self.selfcal_image_cellsize
-                                invert.stokes = 'i'
-                                invert.options = 'mfs,sdb,double'
-                                invert.slop = 1
-                                invert.robust = -2
-                                invert.go()
-                                # Check if dirty image and beam is there and ok
-                                if os.path.isdir('amp/map_00') and os.path.isdir('amp/beam_00'):
-                                    selfcaltargetbeamsampbeamstatus = True
-                                    selfcaltargetbeamsampmapstats[:] = imstats.getimagestats(self, 'amp/map_00')
-                                    if qa.checkdirtyimage(self, 'amp/map_00'):
-                                        selfcaltargetbeamsampmapstatus = True
-                                    else:
-                                        selfcaltargetbeamsampmapstatus = False
-                                        selfcaltargetbeamsampstatus = False
-                                        logger.error('Beam ' + self.beam + ': Dirty image for amplitude self-calibration is invalid. Stopping self calibration!')
-                                        stop = True
-                                        selfcaltargetbeamsampfinalminor = minc
-                                        break
-                                else:
-                                    selfcaltargetbeamsampbeamstatus = False
-                                    selfcaltargetbeamsampstatus = False
-                                    logger.error('Beam ' + self.beam + ': Dirty image or beam for amplitude self-calibration not found. Stopping self-calibration!')
-                                    stop = True
-                                    selfcaltargetbeamsampfinalminor = minc
-                                    break
-                                dirtystats = imstats.getimagestats(self, 'amp/map_00')  # Min, max, rms of the dirty image
-                                subs_managefiles.director(self, 'cp', self.selfcaldir + '/amp/' + 'mask_00', file_=self.selfcaldir + '/' + str(phasemajor).zfill(2) + '/mask_' + str(phaseminor).zfill(2))  # Copy the last mask from the phase selfcal over
-                                # Check if mask is there and ok
-                                if os.path.isdir('amp/mask_00'):
-                                    selfcaltargetbeamsampmaskstats[minc, :] = imstats.getmaskstats(self, 'amp/mask_00', self.selfcal_image_imsize)
-                                    if qa.checkmaskimage(self, 'amp/mask_00'):
-                                        selfcaltargetbeamsampmaskstatus[minc] = True
-                                    else:
-                                        selfcaltargetbeamsampmaskstatus[minc] = False
-                                        selfcaltargetbeamsampstatus = False
-                                        logger.error('Beam ' + self.beam + ': Mask image for amplitude self-calibration is invalid. Stopping self-calibration!')
-                                        stop = True
-                                        selfcaltargetbeamsampfinalminor = minc
-                                        break
-                                else:
-                                    selfcaltargetbeamsampmaskstatus[minc] = False
-                                    selfcaltargetbeamsampstatus = False
-                                    logger.error('Beam ' + self.beam + ': Mask image for amplitude self-calibration not found. Stopping self-calibration!')
-                                    stop = True
-                                    selfcaltargetbeamsampfinalminor = minc
-                                    break
-                                TNdr = masking.calc_theoretical_noise_dr(dirtystats[1], TN, self.selfcal_amp_nsigma)  # Theoretical noise dynamic range
-                                DRdr = masking.calc_dynamic_range_dr(mindr_list, minc, self.selfcal_amp_mindr)  # Dynamic range dynamic range
-                                Ndr = masking.calc_noise_dr(minc, phasemajor+1, self.selfcal_amp_c0)  # Noise dynamic range
-                                TNth = masking.calc_theoretical_noise_threshold(dirtystats[1], TNdr)  # Theoretical noise threshold
-                                DRth = masking.calc_dynamic_range_threshold(dirtystats[1], DRdr)  # Dynamic range threshold
-                                Nth = masking.calc_noise_threshold(dirtystats[1], Ndr)  # Noise threshold
-                                Mth = masking.calc_mask_threshold(TNth, Nth, DRth)  # Masking threshold
-                                Cc = masking.calc_clean_cutoff(Mth[0], self.selfcal_phase_c1)  # Clean cutoff
-                                selfcaltargetbeamsampmaskthreshold[minc] = Mth[0]
-                                selfcaltargetbeamsampthresholdtype[minc] = Mth[1]
-                                selfcaltargetbeamsampcleanthreshold[minc] = Cc
-                                mfclean = lib.miriad('mfclean')  # Clean the image down to the calculated threshold
-                                mfclean.map = 'amp/map_00'
-                                mfclean.beam = 'amp/beam_00'
-                                mfclean.out = 'amp/model_00'
-                                mfclean.cutoff = Cc
-                                mfclean.niters = 1000000
-                                mfclean.region = '"' + 'mask(amp/mask_00)' + '"'
-                                mfclean.go()
-                                # Check if clean component image is there and ok
-                                if os.path.isdir('amp/model_00'):
-                                    selfcaltargetbeamsampmodelstats[minc, :] = imstats.getmodelstats(self, 'amp/model_00')
-                                    if qa.checkmodelimage(self, 'amp/model_00'):
-                                        selfcaltargetbeamsampmodelstatus[minc] = True
-                                    else:
-                                        selfcaltargetbeamsampmodelstatus[minc] = False
-                                        selfcaltargetbeamsampstatus = False
-                                        logger.error('Beam ' + self.beam + ': Clean component image for cycle ' + str(minc) + ' is invalid. Stopping self-calibration!')
-                                        stop = True
-                                        selfcaltargetbeamsampfinalminor = minc
-                                        break
-                                else:
-                                    selfcaltargetbeamsampmodelstatus[minc] = False
-                                    selfcaltargetbeamsampstatus = False
-                                    logger.error('Beam ' + self.beam + ': Clean component image for cycle ' + str(minc) + ' not found. Stopping self-calibration!')
-                                    stop = True
-                                    selfcaltargetbeamsampfinalminor = minc
-                                    break
-                                restor = lib.miriad('restor')  # Create the restored image
-                                restor.model = 'amp/model_00'
-                                restor.beam = 'amp/beam_00'
-                                restor.map = 'amp/map_00'
-                                restor.out = 'amp/image_00'
-                                restor.mode = 'clean'
-                                restor.go()
-                                # Check if restored image is there and ok
-                                if os.path.isdir('amp/image_00'):
-                                    selfcaltargetbeamsampimagestats[minc, :] = imstats.getimagestats(self, 'amp/image_00')
-                                    if qa.checkrestoredimage(self, 'amp/image_00'):
-                                        selfcaltargetbeamsampimagestatus[minc] = True
-                                    else:
-                                        selfcaltargetbeamsampimagestatus[minc] = False
-                                        selfcaltargetbeamsampstatus = False
-                                        logger.error('Beam ' + self.beam + ': Restored image for cycle ' + str(minc) + ' is invalid. Stopping self-calibration!')
-                                        stop = True
-                                        selfcaltargetbeamsampfinalminor = minc
-                                        break
-                                else:
-                                    selfcaltargetbeamsampimagestatus[minc] = False
-                                    selfcaltargetbeamsampstatus = False
-                                    logger.error('Beam ' + self.beam + ': Restored image for cycle ' + str(minc) + ' not found. Stopping self-calibration!')
-                                    stop = True
-                                    selfcaltargetbeamsampfinalminor = minc
-                                    break
-                                restor.mode = 'residual'  # Create the residual image
-                                restor.out = 'amp/residual_00'
-                                restor.go()
-                                residualstats = imstats.getimagestats(self, 'amp/residual_00')  # Min, max, rms of the residual image
-                                selfcaltargetbeamsampresidualstats[minc, :] = residualstats
-                                currdr = dirtystats[1] / residualstats[1]
-                                logger.info('Beam ' + self.beam + ': Dynamic range is ' + '%.3f' % currdr + ' for cycle ' + str(minc))
-                                selfcaltargetbeamsampfinalminor = minc
-                                if Mth[1] == 'TN':
-                                    TNreached = True
-                                    logger.info('Beam ' + self.beam + ': Theoretical noise threshold reached. Using last model for final self-calibration!')
-                                else:
-                                    TNreached = False
-                            else:
-                                TNdr = masking.calc_theoretical_noise_dr(dirtystats[1], TN, self.selfcal_amp_nsigma)  # Theoretical noise dynamic range
-                                DRdr = masking.calc_dynamic_range_dr(mindr_list, minc, self.selfcal_amp_mindr)  # Dynamic range dynamic range
-                                Ndr = masking.calc_noise_dr(minc, phasemajor+1, self.selfcal_amp_c0)  # Noise dynamic range
-                                TNth = masking.calc_theoretical_noise_threshold(dirtystats[1], TNdr)  # Theoretical noise threshold
-                                DRth = masking.calc_dynamic_range_threshold(dirtystats[1], DRdr)  # Dynamic range threshold
-                                Nth = masking.calc_noise_threshold(dirtystats[1], Ndr)  # Noise threshold
-                                Mth = masking.calc_mask_threshold(TNth, Nth, DRth)  # Masking threshold
-                                Cc = masking.calc_clean_cutoff(Mth[0], self.selfcal_phase_c1)  # Clean cutoff
-                                selfcaltargetbeamsampmaskthreshold[minc] = Mth[0]
-                                selfcaltargetbeamsampthresholdtype[minc] = Mth[1]
-                                selfcaltargetbeamsampcleanthreshold[minc] = Cc
-                                masking.create_mask(self, 'amp/image_' + str(minc - 1).zfill(2), 'amp/mask_' + str(minc).zfill(2), Mth[0], TN, beampars=None)
-                                # Check if mask is there and ok
-                                if os.path.isdir('amp/mask_' + str(minc).zfill(2)):
-                                    selfcaltargetbeamsampmaskstats[minc, :] = imstats.getmaskstats(self, 'amp/mask_' + str(minc).zfill(2), self.selfcal_image_imsize)
-                                    if qa.checkmaskimage(self, 'amp/mask_' + str(minc).zfill(2)):
-                                        selfcaltargetbeamsampmaskstatus[minc] = True
-                                    else:
-                                        selfcaltargetbeamsampmaskstatus[minc] = False
-                                        selfcaltargetbeamsampstatus = False
-                                        logger.error('Beam ' + self.beam + ': Mask image for cycle ' + str(minc) + ' is invalid. Stopping self-calibration!')
-                                        stop = True
-                                        selfcaltargetbeamsampfinalminor = minc
-                                        break
-                                else:
-                                    selfcaltargetbeamsampmaskstatus[minc] = False
-                                    selfcaltargetbeamsampstatus = False
-                                    logger.error('Beam ' + self.beam + ': Mask image for cycle ' + str(minc) + ' not found. Stopping self-calibration!')
-                                    stop = True
-                                    selfcaltargetbeamsampfinalminor = minc
-                                    break
-                                mfclean = lib.miriad('mfclean')  # Clean the image down to the calculated threshold
-                                mfclean.map = 'amp/map_00'
-                                mfclean.beam = 'amp/beam_00'
-                                mfclean.model = 'amp/model_' + str(minc - 1).zfill(2)
-                                mfclean.out = 'amp/model_' + str(minc).zfill(2)
-                                mfclean.cutoff = Cc
-                                mfclean.niters = 1000000
-                                mfclean.region = '"' + 'mask(amp/mask_' + str(minc).zfill(2) + ')' + '"'
-                                mfclean.go()
-                                # Check if clean component image is there and ok
-                                if os.path.isdir('amp/model_' + str(minc).zfill(2)):
-                                    selfcaltargetbeamsampmodelstats[minc, :] = imstats.getmodelstats(self, 'amp/model_' + str(minc).zfill(2))
-                                    if qa.checkmodelimage(self, 'amp/model_' + str(minc).zfill(2)):
-                                        selfcaltargetbeamsampmodelstatus[minc] = True
-                                    else:
-                                        selfcaltargetbeamsampmodelstatus[minc] = False
-                                        selfcaltargetbeamsampstatus = False
-                                        logger.error('Beam ' + self.beam + ': Clean component image for cycle ' + str(minc) + ' is invalid. Stopping self-calibration!')
-                                        stop = True
-                                        selfcaltargetbeamsampfinalminor = minc
-                                        break
-                                else:
-                                    selfcaltargetbeamsampmodelstatus[minc] = False
-                                    selfcaltargetbeamsampstatus = False
-                                    logger.error('Beam ' + self.beam + ': Clean component image for cycle ' + str(minc) + ' not found. Stopping self-calibration!')
-                                    stop = True
-                                    selfcaltargetbeamsampfinalminor = minc
-                                    break
-                                restor = lib.miriad('restor')  # Create the restored image
-                                restor.model = 'amp/model_' + str(minc).zfill(2)
-                                restor.beam = 'amp/beam_00'
-                                restor.map = 'amp/map_00'
-                                restor.out = 'amp/image_' + str(minc).zfill(2)
-                                restor.mode = 'clean'
-                                restor.go()
-                                # Check if restored image is there and ok
-                                if os.path.isdir('amp/image_' + str(minc).zfill(2)):
-                                    selfcaltargetbeamsampimagestats[minc, :] = imstats.getimagestats(self, 'amp/image_00')
-                                    if qa.checkrestoredimage(self, 'amp/image_' + str(minc).zfill(2)):
-                                        selfcaltargetbeamsampimagestatus[minc] = True
-                                    else:
-                                        selfcaltargetbeamsampimagestatus[minc] = False
-                                        selfcaltargetbeamsampstatus = False
-                                        logger.error('Beam ' + self.beam + ': Restored image for cycle ' + str(minc) + ' is invalid. Stopping self-calibration!')
-                                        stop = True
-                                        selfcaltargetbeamsampfinalminor = minc
-                                        break
-                                else:
-                                    selfcaltargetbeamsampimagestatus[minc] = False
-                                    selfcaltargetbeamsampstatus = False
-                                    logger.error('Beam ' + self.beam + ': Restored image for cycle ' + str(minc) + ' not found. Stopping self-calibration!')
-                                    stop = True
-                                    selfcaltargetbeamsampfinalminor = minc
-                                    break
-                                restor.mode = 'residual'  # Create the residual image
-                                restor.out = 'amp/residual_' + str(minc).zfill(2)
-                                restor.go()
-                                residualstats = imstats.getimagestats(self, 'amp/residual_' + str(minc).zfill(2))  # Min, max, rms of the residual image
-                                selfcaltargetbeamsampresidualstats[minc, :] = residualstats
-                                currdr = dirtystats[1] / residualstats[1]
-                                logger.info('Beam ' + self.beam + ': Dynamic range is ' + '%.3f' % currdr + ' for cycle ' + str(minc))
-                                selfcaltargetbeamsampfinalminor = minc
-                                if Mth[1] == 'TN':
-                                    TNreached = True
-                                    logger.info('Beam ' + self.beam + ': Theoretical noise threshold reached. Using last model for final self-calibration!')
-                                else:
-                                    TNreached = False
-                        else: # If theoretical noise has been reached
-                            break
-                    if not stop:
-                        if not TNreached:
-                            logger.warning('Beam ' + self.beam + ': Theoretical noise limit not reached for final amplitude self-calibration model! Your model might be incomplete!')
-                        else:
-                            pass
-                        # Do the amplitude self calibration if everything worked ok
-                        selfcal = lib.miriad('selfcal')
-                        selfcal.vis = self.target.rstrip('.mir') + '_amp.mir'
-                        selfcal.select = '"' + 'uvrange(' + str(self.selfcal_amp_uvmin) + ',' + str(self.selfcal_amp_uvmax) + ')"'
-                        selfcal.model = 'amp/model_' + str(selfcaltargetbeamsampfinalminor).zfill(2)
-                        if self.selfcal_amp_solint == 'auto':
-                            selfcal.interval = calc_scal_interval(selfcaltargetbeamsampmodelstats[selfcaltargetbeamsampfinalminor, 1], TN, 720, 66, self.selfcal_amp_nfbin, 2, 10.0, phasemajor + 1)
-                        else:
-                            selfcal.interval = self.selfcal_amp_solint
-                        if self.selfcal_refant == '':  # Choose reference antenna if given
-                            pass
-                        else:
-                            selfcal.refant = self.selfcal_refant
-                        selfcal.options = 'amp,mfs'
-                        selfcal.nfbin = self.selfcal_amp_nfbin
-                        selfcal.go()
-                        if qa.checkimagegaussianity(self, 'amp/residual_' + str(selfcaltargetbeamsampfinalminor).zfill(2), self.selfcal_amp_gaussianity):
-                            selfcaltargetbeamsampresidualstatus[int(self.beam)] = True
-                        else:
-                            selfcaltargetbeamsampresidualstatus[int(self.beam)] = False
-                            logger.error('Beam ' + self.beam + ': Final residual image shows non-gaussian statistics. Amplitude self-calibration was not successful!')
-                        invert = lib.miriad('invert')  # Create a dirty image after final calibration and compare statistics to original one for qualtiy assurance
-                        invert.vis = self.target.rstrip('.mir') + '_amp.mir'
-                        invert.map = 'amp/check_map'
-                        invert.beam = 'amp/check_beam'
-                        invert.imsize = self.selfcal_image_imsize
-                        invert.cell = self.selfcal_image_cellsize
-                        invert.stokes = 'i'
-                        invert.options = 'mfs,sdb,double'
-                        invert.slop = 1
-                        invert.robust = -2
-                        invert.go()
-                        checkstats = imstats.getimagestats(self, 'amp/check_map')
-                        subs_managefiles.director(self, 'rm', 'amp/check_map')
-                        subs_managefiles.director(self, 'rm', 'amp/check_beam')
-                        if np.abs(checkstats[0])/np.abs(dirtystats[0]) >= self.selfcal_amp_ratio or np.abs(dirtystats[0])/np.abs(checkstats[0]) >= self.selfcal_amp_ratio:
-                            minok = False
-                            logger.error('Beam ' + self.beam + ': Discrepeancy between minimum flux of dirty image before and after selfcal!')
-                        else:
-                            minok = True
-                        if np.abs(checkstats[1])/np.abs(dirtystats[1]) >= self.selfcal_amp_ratio or np.abs(dirtystats[1])/np.abs(checkstats[1]) >= self.selfcal_amp_ratio:
-                            maxok = False
-                            logger.error('Beam ' + self.beam + ': Discrepeancy between maximum flux of dirty image before and after selfcal!')
-                        else:
-                            maxok = True
-                        if np.abs(checkstats[2])/np.abs(dirtystats[2]) >= self.selfcal_amp_ratio or np.abs(dirtystats[2])/np.abs(checkstats[2]) >= self.selfcal_amp_ratio:
-                            stdok = False
-                            logger.error('Beam ' + self.beam + ': Discrepeancy between standard deviation of dirty image before and after selfcal!')
-                        else:
-                            stdok = True
-                        if minok == False or maxok == False or stdok == False:
-                            selfcaltargetbeamsampstatus = False
-                            logger.error('Beam ' + self.beam + ': Amplitude self-calibration was not successful!')
-                        else:
-                            selfcaltargetbeamsampstatus = True
-                            logger.info('Beam ' + self.beam + ': Amplitude self-calibration was successful!')
-                    else:
-                        selfcaltargetbeamsampstatus = False
-                        logger.error('Beam ' + self.beam + ': Amplitude self-calibration was not successful!')
-                else:
-                    selfcaltargetbeamsampapplystatus = False
-                    selfcaltargetbeamsampstatus = False
-                    logger.error('Beam ' + self.beam + ': Phase self-calibration gains were not applied successfully! Stopping amplitude self-calibration!')
-            else:
-                selfcaltargetbeamsampstatus = False
-                logger.error('Beam ' + self.beam + ': Phase self-calibration was not successful! Cannot do amplitude self-calibration!')
-=======
                             # Do the amplitude self calibration if everything worked ok
                             selfcal = lib.miriad('selfcal')
                             selfcal.vis = self.target.rstrip('.mir') + '_amp.mir'
@@ -1710,7 +1064,6 @@
                 logger.info('Beam ' + self.beam + ': Amplitude self-calibration was already successfully executed!')
         else:
             logger.info('Beam ' + self.beam + ': Amplitude self-calibration disabled!')
->>>>>>> f277e441
 
         # Save the derived parameters to the parameter file
 
@@ -1753,17 +1106,6 @@
         PH = np.full((self.NBEAMS), False)
         AM = np.full((self.NBEAMS), False)
 
-<<<<<<< HEAD
-        for beam in range(self.NBEAMS):
-            subs_setinit.setinitdirs(self)
-            subs_setinit.setdatasetnamestomiriad(self)
-            beam = 'selfcal_B' + str(self.beam).zfill(2)
-            AV[beam] = subs_param.get_param(self, beam + '_targetbeams_average')
-            FL[beam] = subs_param.get_param(self, beam + '_targetbeams_flagline')
-            PA[beam] = subs_param.get_param(self, beam + '_targetbeams_parametric')
-            PH[beam] = subs_param.get_param(self, beam + '_targetbeams_phase_status')
-            AM[beam] = subs_param.get_param(self, beam + '_targetbeams_amp_status')
-=======
         for b in range(self.NBEAMS):
             subs_setinit.setinitdirs(self)
             subs_setinit.setdatasetnamestomiriad(self)
@@ -1788,7 +1130,6 @@
                 AM[b] = subs_param.get_param(self, beam + '_targetbeams_amp_status')
             except KeyError:
                 AM[b] = False
->>>>>>> f277e441
 
         # Create the data frame
 
@@ -1812,19 +1153,11 @@
         Function to reset the current step and remove all generated selfcal data for the current beam. Be careful! Deletes all data generated in
         this step!
         """
-<<<<<<< HEAD
-        subs_setinit.setinitdirs(self)
-        subs_setinit.setdatasetnamestomiriad(self)
-        beam = 'selfcal_B' + str(self.beam).zfill(2)
-        logger.warning('Beam ' + self.beam + ': Deleting all self-calibrated data.')
-        subs_managefiles.director(self, 'rm', self.selfcaldir)
-=======
         subs_managefiles.director(self, 'ch', self.basedir)
         b = self.beam
         beam = 'selfcal_B' + str(b).zfill(2)
         logger.warning('Beam ' + str(b).zfill(2) + ': Deleting all self-calibrated data.')
         subs_managefiles.director(self, 'rm', self.basedir + str(b).zfill(2) + '/' + self.selfcalsubdir)
->>>>>>> f277e441
         subs_param.del_param(self, beam + '_targetbeams_average')
         subs_param.del_param(self, beam + '_targetbeams_flagline')
         subs_param.del_param(self, beam + '_targetbeams_flagline_channels')
@@ -1870,52 +1203,6 @@
         Function to reset the current step and remove all generated selfcal data for the all beams. Be careful! Deletes all data generated in
         this step!
         """
-<<<<<<< HEAD
-        for beam in range(self.NBEAMS):
-            subs_setinit.setinitdirs(self)
-            subs_setinit.setdatasetnamestomiriad(self)
-            beam = 'selfcal_B' + str(self.beam).zfill(2)
-            logger.warning('Beam ' + self.beam + ': Deleting all self-calibrated data.')
-            subs_managefiles.director(self, 'rm', self.selfcaldir)
-            subs_param.del_param(self, beam + '_targetbeams_average')
-            subs_param.del_param(self, beam + '_targetbeams_flagline')
-            subs_param.del_param(self, beam + '_targetbeams_flagline_channels')
-            subs_param.del_param(self, beam + '_targetbeams_parametric')
-            subs_param.del_param(self, beam + '_targetbeams_phase_status')
-            subs_param.del_param(self, beam + '_targetbeams_phase_mapstatus')
-            subs_param.del_param(self, beam + '_targetbeams_phase_mapstats')
-            subs_param.del_param(self, beam + '_targetbeams_phase_beamstatus')
-            subs_param.del_param(self, beam + '_targetbeams_phase_maskstatus')
-            subs_param.del_param(self, beam + '_targetbeams_phase_maskstats')
-            subs_param.del_param(self, beam + '_targetbeams_phase_modelstatus')
-            subs_param.del_param(self, beam + '_targetbeams_phase_modelstats')
-            subs_param.del_param(self, beam + '_targetbeams_phase_imagestatus')
-            subs_param.del_param(self, beam + '_targetbeams_phase_imagestats')
-            subs_param.del_param(self, beam + '_targetbeams_phase_residualstatus')
-            subs_param.del_param(self, beam + '_targetbeams_phase_residualstats')
-            subs_param.del_param(self, beam + '_targetbeams_phase_maskthreshold')
-            subs_param.del_param(self, beam + '_targetbeams_phase_cleanthreshold')
-            subs_param.del_param(self, beam + '_targetbeams_phase_thresholdtype')
-            subs_param.del_param(self, beam + '_targetbeams_phase_final_majorcycle')
-            subs_param.del_param(self, beam + '_targetbeams_phase_final_minorcycle')
-            subs_param.del_param(self, beam + '_targetbeams_amp_status')
-            subs_param.del_param(self, beam + '_targetbeams_amp_applystatus')
-            subs_param.del_param(self, beam + '_targetbeams_amp_mapstatus')
-            subs_param.del_param(self, beam + '_targetbeams_amp_mapstats')
-            subs_param.del_param(self, beam + '_targetbeams_amp_beamstatus')
-            subs_param.del_param(self, beam + '_targetbeams_amp_maskstatus')
-            subs_param.del_param(self, beam + '_targetbeams_amp_maskstats')
-            subs_param.del_param(self, beam + '_targetbeams_amp_modelstatus')
-            subs_param.del_param(self, beam + '_targetbeams_amp_modelstats')
-            subs_param.del_param(self, beam + '_targetbeams_amp_imagestatus')
-            subs_param.del_param(self, beam + '_targetbeams_amp_imagestats')
-            subs_param.del_param(self, beam + '_targetbeams_amp_residualstatus')
-            subs_param.del_param(self, beam + '_targetbeams_amp_residualstats')
-            subs_param.del_param(self, beam + '_targetbeams_amp_maskthreshold')
-            subs_param.del_param(self, beam + '_targetbeams_amp_cleanthreshold')
-            subs_param.del_param(self, beam + '_targetbeams_amp_thresholdtype')
-            subs_param.del_param(self, beam + '_targetbeams_amp_final_minorcycle')
-=======
         subs_managefiles.director(self, 'ch', self.basedir)
         for b in range(self.NBEAMS):
             beam = 'selfcal_B' + str(b).zfill(2)
@@ -1959,5 +1246,4 @@
                 subs_param.del_param(self, beam + '_targetbeams_amp_maskthreshold')
                 subs_param.del_param(self, beam + '_targetbeams_amp_cleanthreshold')
                 subs_param.del_param(self, beam + '_targetbeams_amp_thresholdtype')
-                subs_param.del_param(self, beam + '_targetbeams_amp_final_minorcycle')
->>>>>>> f277e441
+                subs_param.del_param(self, beam + '_targetbeams_amp_final_minorcycle')