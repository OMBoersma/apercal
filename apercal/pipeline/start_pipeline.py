#!/usr/bin/env python

from __future__ import print_function

from apercal.modules.prepare import prepare
from apercal.modules.split import split
from apercal.modules.preflag import preflag
from apercal.modules.ccal import ccal
#from dataqa.crosscal.crosscal_plots import make_all_ccal_plots
from apercal.modules.scal import scal
from apercal.modules.continuum import continuum
from apercal.modules.line import line
from apercal.subs.managefiles import director
from apercal.modules.convert import convert
from apercal.subs import calmodels as subs_calmodels
from apercal.exceptions import ApercalException
import socket
import apercal
import os
import subprocess
import apercal.libs.lib as lib
from apercal.subs.msutils import get_source_name
import logging
from time import time
from datetime import timedelta
import pymp


def validate_taskid(taskid_from_autocal):
    """Parses a taskid from autocal, returns empty string or the proper taskid

    Args:
        taskid_from_autocal (str): task id from autocal, e.g. 20180403-003 or None
    Returns:
        str: Task id that is accepted by prepare step, e.g. '003' or ''
    """
    if taskid_from_autocal and len(str(taskid_from_autocal)) > 3:
        return str(taskid_from_autocal)[-3:]
    else:
        return ''


def start_apercal_pipeline(targets, fluxcals, polcals, dry_run=False, basedir=None, flip_ra=False,
                           steps=None, configfilename=None):
    """
    Trigger the start of a fluxcal pipeline. Returns when pipeline is done.
    Example for taskid, name, beamnr: (190108926, '3C147_36', 36)
    Fluxcals and polcals can be specified in the wrong order, if the polcal is not polarised
    they will be flipped.
    If both polcals and fluxcals are set, they should both be the same length.

    Args:
        targets (Tuple[int, str, List[int]]): taskid, name, list of beamnrs
        fluxcals (List[Tuple[int, str, int]]): fluxcals: taskid, name, beamnr
        polcals (List[Tuple[int, str, int]]): polcals: taskid, name, beamnr (can be None)
        dry_run (bool): interpret arguments, do not actually run pipeline
        basedir (str): base directory; if not specified will be /data/apertif/{target_taskid}
        flip_ra (bool): flip RA (for old measurement sets where beamweights were flipped)
        steps (List[str]): list of steps to perform
        configfilename (str): Custom configfile (should be full path for now)

    Returns:
        Tuple[Dict[int, List[str]], str], str: Tuple of a dict, the formatted runtime, and possibly
                                          an exception. The dict
                                          contains beam numbers (ints) as keys, a list of failed
                                          steps as values. Failed is defined here as 'threw an
                                          exception', only for target steps. Please also read logs.
    """
    if steps is None:
        steps = ["prepare", "preflag", "ccal",
                 "convert", "scal", "continuum", "line"]

    (taskid_target, name_target, beamlist_target) = targets

    if not basedir:
        basedir = '/data/apertif/{}/'.format(taskid_target)
    elif len(basedir) > 0 and basedir[-1] != '/':
        basedir = basedir + '/'
    if not os.path.exists(basedir):
        os.mkdir(basedir)

    logfilepath = os.path.join(basedir, 'apercal.log')

    lib.setup_logger('debug', logfile=logfilepath)
    logger = logging.getLogger(__name__)
    gitinfo = subprocess.check_output('cd ' + os.path.dirname(apercal.__file__) +
                                      '&& git describe --tag; cd', shell=True).strip()
    logger.info("Apercal version: " + gitinfo)

    logger.debug("start_apercal called with arguments targets={}; fluxcals={}; polcals={}".format(
        targets, fluxcals, polcals))
    logger.debug("steps = {}".format(steps))

    status = pymp.shared.dict({beamnr: [] for beamnr in beamlist_target})

    if fluxcals:
        name_fluxcal = str(fluxcals[0][1]).strip().split('_')[0].upper()
    else:
        name_fluxcal = ''
    if polcals:
        name_polcal = str(polcals[0][1]).strip().split('_')[0].upper()
    else:
        name_polcal = ''
    name_target = str(name_target).strip()  # .upper()

    # If both fluxcal and polcal polarized, remove polcal
    if subs_calmodels.is_polarised(name_polcal) and subs_calmodels.is_polarised(name_fluxcal):
        name_polcal = ""

    if (fluxcals and fluxcals != '') and (polcals and polcals != ''):
        assert(len(fluxcals) == len(polcals))

    # Exchange polcal and fluxcal if specified in the wrong order
    if not subs_calmodels.is_polarised(name_polcal) and name_polcal != '':
        if subs_calmodels.is_polarised(name_fluxcal):
            logger.debug("Switching polcal and fluxcal because " + name_polcal +
                         " is not polarised")
            fluxcals, polcals = polcals, fluxcals
            name_polcal = str(polcals[0][1]).strip()
        else:
            logger.debug("Setting polcal to '' since " +
                         name_polcal + " is not polarised")
            name_polcal = ""
    elif name_polcal != '':
        logger.debug("Polcal " + name_polcal + " is polarised, all good")

    def name_to_ms(name):
        if not name:
            return ''
        elif '3C' in name:
            return name.upper().strip().split('_')[0] + '.MS'
        else:
            return name + '.MS'

    def set_files(p):
        """
        Set the basedir, fluxcal, polcal, target properties

        Args:
            p (BaseModule): apercal step object (e.g. prepare)

        Returns:
            None
        """
        p.basedir = basedir
        p.fluxcal = name_to_ms(name_fluxcal)
        p.polcal = name_to_ms(name_polcal)
        p.target = name_to_ms(name_target)

        # debug_msg = """
        # p.basedir = basedir = {0};
        # p.fluxcal = name_to_ms(name_fluxcal) = {1};
        # p.polcal = name_to_ms(name_polcal) = {2};
        # p.target = name_to_ms(name_target) = {3};
        # """.format(basedir, name_to_ms(name_fluxcal), name_to_ms(name_polcal), name_to_ms(name_target))
        # logger.debug(debug_msg)

    beamnrs_fluxcal = [f[2] for f in fluxcals]
    if len(fluxcals) > 1:
        # Check every target beam has a fluxcal beam
        for beamnr_target in beamlist_target:
            assert(beamnr_target in beamnrs_fluxcal)

    time_start = time()
    try:
        # Prepare fluxcals
        for (taskid_fluxcal, name_fluxcal, beamnr_fluxcal) in fluxcals:
            p0 = prepare(file_=configfilename)
            #p0.basedir = basedir
            set_files(p0)
            p0.prepare_flip_ra = flip_ra
            # the following two need to be empty strings for prepare
            p0.fluxcal = ''
            p0.polcal = ''
            p0.target = name_to_ms(name_fluxcal)
            p0.prepare_target_beams = str(beamnr_fluxcal)
            p0.prepare_date = str(taskid_fluxcal)[:6]
            p0.prepare_obsnum_target = validate_taskid(taskid_fluxcal)
            if "prepare" in steps and not dry_run:
                try:
                    p0.go()
                except Exception as e:
                    logger.warning("Prepare failed for fluxcal " +
                                   str(taskid_fluxcal) + " beam " + str(beamnr_fluxcal))
                    logger.exception(e)

        # Prepare polcals
        if name_polcal != '':
            for (taskid_polcal, name_polcal, beamnr_polcal) in polcals:
                p0 = prepare(file_=configfilename)
                #p0.basedir = basedir
                set_files(p0)
                p0.prepare_flip_ra = flip_ra
                # the following two need to be empty strings for prepare
                p0.fluxcal = ''
                p0.polcal = ''
                p0.target = name_to_ms(name_polcal)
                p0.prepare_target_beams = str(beamnr_polcal)
                p0.prepare_date = str(taskid_polcal)[:6]
                p0.prepare_obsnum_target = validate_taskid(taskid_polcal)
                if "prepare" in steps and not dry_run:
                    try:
                        p0.go()
                    except Exception as e:
                        logger.warning(
                            "Prepare failed for polcal " + str(taskid_polcal) + " beam " + str(beamnr_polcal))
                        logger.exception(e)

        # Prepare target
        p0 = prepare(file_=configfilename)
        #p0.basedir = basedir
        set_files(p0)
        p0.prepare_flip_ra = flip_ra
        # the following two need to be empty strings for prepare
        p0.fluxcal = ''
        p0.polcal = ''
        #p0.target = name_to_ms(name_target)
        p0.prepare_date = str(taskid_target)[:6]
        p0.prepare_obsnum_target = validate_taskid(taskid_target)
        for beamnr in beamlist_target:
            p0.prepare_target_beams = ','.join(
                ['{:02d}'.format(beamnr) for beamnr in beamlist_target])
            if "prepare" in steps and not dry_run:
                try:
                    p0.go()
                except Exception as e:
                    logger.warning("Prepare failed for target " +
                                   str(taskid_target) + " beam " + str(beamnr))
                    logger.exception(e)
                    status[beamnr] += ['prepare']

        # Splitting a small chunk of data for quicklook pipeline
        # at the moment it all relies on the target beams
        # what if there are more calibrator than target beams-> realistic?
        s0 = split(file_=configfilename)
        set_files(s0)
        for beamnr in beamlist_target:
            s0.beam = "{:02d}".format(beamnr)
            if "split" in steps and not dry_run:
                try:
                    s0.go()
                except Exception as e:
                    logger.warning("Split failed for {0} beam {1}".format(
                        str(taskid_target), str(beamnr)))
                    logger.exception(e)
                    # not sure if following line is necessary
                    status[beamnr] += ['split']

        # Flag fluxcal (pretending it's a target)
        p1 = preflag(filename=configfilename)
        p1.basedir = basedir
        p1.fluxcal = ''
        p1.polcal = ''
        p1.target = name_to_ms(name_fluxcal)
        p1.beam = "{:02d}".format(beamlist_target[0])
        if "preflag" in steps and not dry_run:
            director(p1, 'rm', basedir + '/param.npy', ignore_nonexistent=True)
            p1.go()

        # Flag polcal (pretending it's a target)
        p1 = preflag(filename=configfilename)
        p1.basedir = basedir
        if name_polcal != '':
            p1.fluxcal = ''
            p1.polcal = ''
            p1.target = name_to_ms(name_polcal)
            p1.beam = "{:02d}".format(beamlist_target[0])
            if "preflag" in steps and not dry_run:
<<<<<<< HEAD
                director(p1, 'rm', basedir + '/param.npy',
                         ignore_nonexistent=True)
=======
                director(p1, 'rm', basedir + '/param.npy', ignore_nonexistent=True)
>>>>>>> 7d41384c
                p1.go()

        p1 = preflag(filename=configfilename)
        p1.basedir = basedir
        # Flag target
        p1.fluxcal = ''
        p1.polcal = ''
        p1.target = name_to_ms(name_target)
        p1.beam = "{:02d}".format(beamlist_target[0])
        if "preflag" in steps and not dry_run:
            director(p1, 'rm', basedir + '/param.npy', ignore_nonexistent=True)
            p1.go()

        if len(fluxcals) == 1 and fluxcals[0][-1] == 0 and len(beamlist_target) > 1:
            raise ApercalException(
                "Sorry, one fluxcal is not supported anymore at the moment")

        with pymp.Parallel(10) as p:
            for beam_index in p.range(len(beamlist_target)):
                beamnr = beamlist_target[beam_index]

                logfilepath = os.path.join(
                    basedir, 'apercal{:02d}.log'.format(beamnr))
                lib.setup_logger('debug', logfile=logfilepath)
                logger = logging.getLogger(__name__)

                logger.debug("Starting logfile for beam " + str(beamnr))
                try:
                    p2 = ccal(file_=configfilename)
                    p2.paramfilename = 'param_{:02d}.npy'.format(beamnr)
                    set_files(p2)
                    p2.beam = "{:02d}".format(beamnr)
                    p2.crosscal_transfer_to_target_targetbeams = "{:02d}".format(
                        beamnr)
                    if "ccal" in steps and not dry_run:
                        director(
                            p2, 'rm', basedir + '/param_{:02d}.npy'.format(beamnr), ignore_nonexistent=True)
                        p2.go()
                except Exception as e:
                    # Exception was already logged just before
                    logger.warning(
                        "Failed beam {}, skipping that from crosscal".format(beamnr))
                    logger.exception(e)
                    status[beamnr] += ['crosscal']

        # 5 threads to not hammer the disks too much, convert is only IO
        with pymp.Parallel(5) as p:
            for beam_index in p.range(len(beamlist_target)):
                beamnr = beamlist_target[beam_index]

                logfilepath = os.path.join(
                    basedir, 'apercal{:02d}.log'.format(beamnr))
                lib.setup_logger('debug', logfile=logfilepath)
                logger = logging.getLogger(__name__)

                try:
                    p3 = convert(file_=configfilename)
                    p3.paramfilename = 'param_{:02d}.npy'.format(beamnr)
                    set_files(p3)
                    p3.beam = "{:02d}".format(beamnr)
                    p3.convert_targetbeams = "{:02d}".format(beamnr)
                    if "convert" in steps and not dry_run:
                        director(
                            p3, 'rm', basedir + '/param_{:02d}.npy'.format(beamnr), ignore_nonexistent=True)
                        p3.go()
                        director(
                            p3, 'rm', basedir + '/param_{:02d}.npy'.format(beamnr), ignore_nonexistent=True)
                except Exception as e:
                    logger.warning(
                        "Failed beam {}, skipping that from convert".format(beamnr))
                    logger.exception(e)
                    status[beamnr] += ['convert']

        with pymp.Parallel(10) as p:
            for beam_index in p.range(len(beamlist_target)):
                beamnr = beamlist_target[beam_index]

                logfilepath = os.path.join(
                    basedir, 'apercal{:02d}.log'.format(beamnr))
                lib.setup_logger('debug', logfile=logfilepath)
                logger = logging.getLogger(__name__)

                try:
                    p4 = scal(file_=configfilename)
                    p4.paramfilename = 'param_{:02d}.npy'.format(beamnr)
                    p4.basedir = basedir
                    p4.beam = "{:02d}".format(beamnr)
                    p4.target = name_target + '.mir'
                    if "scal" in steps and not dry_run:
                        p4.go()
                except Exception as e:
                    # Exception was already logged just before
                    logger.warning(
                        "Failed beam {}, skipping that from scal".format(beamnr))
                    logger.exception(e)
                    status[beamnr] += ['scal']

                try:
                    p5 = continuum(file_=configfilename)
                    p5.paramfilename = 'param_{:02d}.npy'.format(beamnr)
                    p5.basedir = basedir
                    p5.beam = "{:02d}".format(beamnr)
                    p5.target = name_target + '.mir'
                    if "continuum" in steps and not dry_run:
                        p5.go()
                except Exception as e:
                    # Exception was already logged just before
                    logger.warning(
                        "Failed beam {}, skipping that from continuum".format(beamnr))
                    logger.exception(e)
                    status[beamnr] += ['continuum']

        logfilepath = os.path.join(basedir, 'apercal.log')
        lib.setup_logger('debug', logfile=logfilepath)
        for beamnr in beamlist_target:
            try:
                p6 = line(file_=configfilename)
                if beamnr not in p6.line_beams:
                    logger.debug(
                        "Skipping line imaging for beam {}".format(beamnr))
                    continue
                p6.basedir = basedir
                p6.beam = "{:02d}".format(beamnr)
                p6.target = name_target + '.mir'
                if "line" in steps and not dry_run:
                    p6.go()
            except Exception as e:
                # Exception was already logged just before
                logger.warning(
                    "Failed beam {}, skipping that from line".format(beamnr))
                logger.exception(e)
                status[beamnr] += ['line']

        if "ccalqa" in steps and not dry_run:
            logger.info("Starting crosscal QA plots")
            try:
                make_all_ccal_plots(
                    taskid_target, name_fluxcal.upper().strip().split('_')[0])
            except Exception as e:
                logger.warning("Failed crosscal QA plots")
                logger.exception(e)
            logger.info("Done with crosscal QA plots")

        status = status.copy()  # Convert pymp shared dict to a normal one
        msg = "Apercal finished after " + \
            str(timedelta(seconds=time() - time_start))
        logger.info(msg)
        return status, str(timedelta(seconds=time() - time_start)), None
    except Exception as e:
        msg = "Apercal threw an error after " + \
            str(timedelta(seconds=time() - time_start))
        logger.exception(msg)
        return status, str(timedelta(seconds=time() - time_start)), str(e)<|MERGE_RESOLUTION|>--- conflicted
+++ resolved
@@ -266,12 +266,7 @@
             p1.target = name_to_ms(name_polcal)
             p1.beam = "{:02d}".format(beamlist_target[0])
             if "preflag" in steps and not dry_run:
-<<<<<<< HEAD
-                director(p1, 'rm', basedir + '/param.npy',
-                         ignore_nonexistent=True)
-=======
                 director(p1, 'rm', basedir + '/param.npy', ignore_nonexistent=True)
->>>>>>> 7d41384c
                 p1.go()
 
         p1 = preflag(filename=configfilename)
